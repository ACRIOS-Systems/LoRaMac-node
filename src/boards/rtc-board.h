--- conflicted
+++ resolved
@@ -1,152 +1,151 @@
-/*!
- * \file      rtc-board.h
- *
- * \brief     Target board RTC timer and low power modes management
- *
- * \copyright Revised BSD License, see section \ref LICENSE.
- *
- * \code
- *                ______                              _
- *               / _____)             _              | |
- *              ( (____  _____ ____ _| |_ _____  ____| |__
- *               \____ \| ___ |    (_   _) ___ |/ ___)  _ \
- *               _____) ) ____| | | || |_| ____( (___| | | |
- *              (______/|_____)_|_|_| \__)_____)\____)_| |_|
- *              (C)2013-2017 Semtech
- *
- * \endcode
- *
- * \author    Miguel Luis ( Semtech )
- *
- * \author    Gregory Cristian ( Semtech )
- */
-#ifndef __RTC_BOARD_H__
-#define __RTC_BOARD_H__
-
-#include <stdint.h>
-#include <stdbool.h>
-
-/*!
- * \brief Temperature coefficient of the clock source
- */
-#define RTC_TEMP_COEFFICIENT                            ( -0.035 )
-
-/*!
- * \brief Temperature coefficient deviation of the clock source
- */
-#define RTC_TEMP_DEV_COEFFICIENT                        ( 0.0035 )
-
-/*!
- * \brief Turnover temperature of the clock source
- */
-#define RTC_TEMP_TURNOVER                               ( 25.0 )
-
-/*!
- * \brief Turnover temperature deviation of the clock source
- */
-#define RTC_TEMP_DEV_TURNOVER                           ( 5.0 )
-
-/*!
- * \brief Timer time variable definition
- */
-#ifndef TimerTime_t
-typedef uint32_t TimerTime_t;
-#endif
-
-/*!
- * \brief Initializes the RTC timer
- *
- * \remark The timer is based on the RTC
- */
-void RtcInit( void );
-
-/*!
- * \brief Sets the system time with the number of sconds elapsed since epoch
- *
- * \param [IN] seconds Number of seconds elapsed since epoch
- * \param [IN] subSeconds Number of SubSeconds miliseconds elapsed since epoch
- */
-void RtcSetSystemTime( uint32_t seconds, uint32_t subSeconds );
-
-/*!
- * \brief Start the RTC timer
- *
- * \remark The timer is based on the RTC Alarm running at 32.768KHz
- *
- * \param[IN] timeout Duration of the Timer
- */
-void RtcSetTimeout( uint32_t timeout );
-
-/*!
- * \brief Adjust the value of the timeout to handle wakeup time from Alarm and GPIO irq
- *
- * \param[IN] timeout Duration of the Timer without compensation for wakeup time
- * \retval new value for the Timeout with compensations
- */
-TimerTime_t RtcGetAdjustedTimeoutValue( uint32_t timeout );
-
-/*!
- * \brief Get the RTC timer value
- *
- * \retval RTC Timer value
- */
-TimerTime_t RtcGetTimerValue( void );
-
-/*!
- * \brief Get the RTC timer elapsed time since the last Alarm was set
- *
- * \retval RTC Elapsed time since the last alarm
- */
-TimerTime_t RtcGetElapsedAlarmTime( void );
-
-/*!
- * \brief Compute the timeout time of a future event in time
- *
- * \param[IN] futureEventInTime Value in time
- * \retval time Time between now and the futureEventInTime
- */
-TimerTime_t RtcComputeFutureEventTime( TimerTime_t futureEventInTime );
-
-/*!
- * \brief Compute the elapsed time since a fix event in time
- *
- * \param[IN] eventInTime Value in time
- * \retval elapsed Time since the eventInTime
- */
-TimerTime_t RtcComputeElapsedTime( TimerTime_t eventInTime );
-
-/*!
- * \brief This function blocks the MCU from going into low power mode
- *
- * \param [IN] status [true: Enable, false: Disable
- */
-void BlockLowPowerDuringTask ( bool status );
-
-/*!
- * \brief Sets the MCU into low power STOP mode
- */
-void RtcEnterLowPowerStopMode( void );
-
-/*!
- * \brief Restore the MCU to its normal operation mode
- */
-void RtcRecoverMcuStatus( void );
-
-/*!
-<<<<<<< HEAD
- * \brief Computes the temperature compensation for a period of time on a
- *        specific temperature.
- *
- * \param [IN] period Time period to compensate
- * \param [IN] temperature Current temperature
- *
- * \retval Compensated time period
- */
-TimerTime_t RtcTempCompensation( TimerTime_t period, float temperature );
-=======
- * \brief Processes pending timer events
- */
-void RtcProcess( void );
->>>>>>> 94f1e422
-
-#endif // __RTC_BOARD_H__
+/*!
+ * \file      rtc-board.h
+ *
+ * \brief     Target board RTC timer and low power modes management
+ *
+ * \copyright Revised BSD License, see section \ref LICENSE.
+ *
+ * \code
+ *                ______                              _
+ *               / _____)             _              | |
+ *              ( (____  _____ ____ _| |_ _____  ____| |__
+ *               \____ \| ___ |    (_   _) ___ |/ ___)  _ \
+ *               _____) ) ____| | | || |_| ____( (___| | | |
+ *              (______/|_____)_|_|_| \__)_____)\____)_| |_|
+ *              (C)2013-2017 Semtech
+ *
+ * \endcode
+ *
+ * \author    Miguel Luis ( Semtech )
+ *
+ * \author    Gregory Cristian ( Semtech )
+ */
+#ifndef __RTC_BOARD_H__
+#define __RTC_BOARD_H__
+
+#include <stdint.h>
+#include <stdbool.h>
+
+/*!
+ * \brief Temperature coefficient of the clock source
+ */
+#define RTC_TEMP_COEFFICIENT                            ( -0.035 )
+
+/*!
+ * \brief Temperature coefficient deviation of the clock source
+ */
+#define RTC_TEMP_DEV_COEFFICIENT                        ( 0.0035 )
+
+/*!
+ * \brief Turnover temperature of the clock source
+ */
+#define RTC_TEMP_TURNOVER                               ( 25.0 )
+
+/*!
+ * \brief Turnover temperature deviation of the clock source
+ */
+#define RTC_TEMP_DEV_TURNOVER                           ( 5.0 )
+
+/*!
+ * \brief Timer time variable definition
+ */
+#ifndef TimerTime_t
+typedef uint32_t TimerTime_t;
+#endif
+
+/*!
+ * \brief Initializes the RTC timer
+ *
+ * \remark The timer is based on the RTC
+ */
+void RtcInit( void );
+
+/*!
+ * \brief Sets the system time with the number of sconds elapsed since epoch
+ *
+ * \param [IN] seconds Number of seconds elapsed since epoch
+ * \param [IN] subSeconds Number of SubSeconds miliseconds elapsed since epoch
+ */
+void RtcSetSystemTime( uint32_t seconds, uint32_t subSeconds );
+
+/*!
+ * \brief Start the RTC timer
+ *
+ * \remark The timer is based on the RTC Alarm running at 32.768KHz
+ *
+ * \param[IN] timeout Duration of the Timer
+ */
+void RtcSetTimeout( uint32_t timeout );
+
+/*!
+ * \brief Adjust the value of the timeout to handle wakeup time from Alarm and GPIO irq
+ *
+ * \param[IN] timeout Duration of the Timer without compensation for wakeup time
+ * \retval new value for the Timeout with compensations
+ */
+TimerTime_t RtcGetAdjustedTimeoutValue( uint32_t timeout );
+
+/*!
+ * \brief Get the RTC timer value
+ *
+ * \retval RTC Timer value
+ */
+TimerTime_t RtcGetTimerValue( void );
+
+/*!
+ * \brief Get the RTC timer elapsed time since the last Alarm was set
+ *
+ * \retval RTC Elapsed time since the last alarm
+ */
+TimerTime_t RtcGetElapsedAlarmTime( void );
+
+/*!
+ * \brief Compute the timeout time of a future event in time
+ *
+ * \param[IN] futureEventInTime Value in time
+ * \retval time Time between now and the futureEventInTime
+ */
+TimerTime_t RtcComputeFutureEventTime( TimerTime_t futureEventInTime );
+
+/*!
+ * \brief Compute the elapsed time since a fix event in time
+ *
+ * \param[IN] eventInTime Value in time
+ * \retval elapsed Time since the eventInTime
+ */
+TimerTime_t RtcComputeElapsedTime( TimerTime_t eventInTime );
+
+/*!
+ * \brief This function blocks the MCU from going into low power mode
+ *
+ * \param [IN] status [true: Enable, false: Disable
+ */
+void BlockLowPowerDuringTask ( bool status );
+
+/*!
+ * \brief Sets the MCU into low power STOP mode
+ */
+void RtcEnterLowPowerStopMode( void );
+
+/*!
+ * \brief Restore the MCU to its normal operation mode
+ */
+void RtcRecoverMcuStatus( void );
+
+/*!
+ * \brief Computes the temperature compensation for a period of time on a
+ *        specific temperature.
+ *
+ * \param [IN] period Time period to compensate
+ * \param [IN] temperature Current temperature
+ *
+ * \retval Compensated time period
+ */
+TimerTime_t RtcTempCompensation( TimerTime_t period, float temperature );
+
+/*!
+ * \brief Processes pending timer events
+ */
+void RtcProcess( void );
+
+#endif // __RTC_BOARD_H__