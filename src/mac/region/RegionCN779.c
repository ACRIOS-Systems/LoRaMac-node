--- conflicted
+++ resolved
@@ -1,1115 +1,1106 @@
-/*!
- * \file      RegionCN779.c
- *
- * \brief     Region implementation for CN779
- *
- * \copyright Revised BSD License, see section \ref LICENSE.
- *
- * \code
- *                ______                              _
- *               / _____)             _              | |
- *              ( (____  _____ ____ _| |_ _____  ____| |__
- *               \____ \| ___ |    (_   _) ___ |/ ___)  _ \
- *               _____) ) ____| | | || |_| ____( (___| | | |
- *              (______/|_____)_|_|_| \__)_____)\____)_| |_|
- *              (C)2013-2017 Semtech
- *
- *               ___ _____ _   ___ _  _____ ___  ___  ___ ___
- *              / __|_   _/_\ / __| |/ / __/ _ \| _ \/ __| __|
- *              \__ \ | |/ _ \ (__| ' <| _| (_) |   / (__| _|
- *              |___/ |_/_/ \_\___|_|\_\_| \___/|_|_\\___|___|
- *              embedded.connectivity.solutions===============
- *
- * \endcode
- *
- * \author    Miguel Luis ( Semtech )
- *
- * \author    Gregory Cristian ( Semtech )
- *
- * \author    Daniel Jaeckle ( STACKFORCE )
-*/
-#include "utilities.h"
-
-#include "RegionCommon.h"
-#include "RegionCN779.h"
-
-// Definitions
-#define CHANNELS_MASK_SIZE              1
-
-// Global attributes
-/*!
- * LoRaMAC channels
- */
-static ChannelParams_t Channels[CN779_MAX_NB_CHANNELS];
-
-/*!
- * LoRaMac bands
- */
-static Band_t Bands[CN779_MAX_NB_BANDS] =
-{
-    CN779_BAND0
-};
-
-/*!
- * LoRaMac channels mask
- */
-static uint16_t ChannelsMask[CHANNELS_MASK_SIZE];
-
-/*!
- * LoRaMac channels default mask
- */
-static uint16_t ChannelsDefaultMask[CHANNELS_MASK_SIZE];
-
-// Static functions
-static int8_t GetNextLowerTxDr( int8_t dr, int8_t minDr )
-{
-    uint8_t nextLowerDr = 0;
-
-    if( dr == minDr )
-    {
-        nextLowerDr = minDr;
-    }
-    else
-    {
-        nextLowerDr = dr - 1;
-    }
-    return nextLowerDr;
-}
-
-static uint32_t GetBandwidth( uint32_t drIndex )
-{
-    switch( BandwidthsCN779[drIndex] )
-    {
-        default:
-        case 125000:
-            return 0;
-        case 250000:
-            return 1;
-        case 500000:
-            return 2;
-    }
-}
-
-static int8_t LimitTxPower( int8_t txPower, int8_t maxBandTxPower, int8_t datarate, uint16_t* channelsMask )
-{
-    int8_t txPowerResult = txPower;
-
-    // Limit tx power to the band max
-    txPowerResult =  MAX( txPower, maxBandTxPower );
-
-    return txPowerResult;
-}
-
-static bool VerifyTxFreq( uint32_t freq )
-{
-    // Check radio driver support
-    if( Radio.CheckRfFrequency( freq ) == false )
-    {
-        return false;
-    }
-
-    if( ( freq < 779500000 ) || ( freq > 786500000 ) )
-    {
-        return false;
-    }
-    return true;
-}
-
-static uint8_t CountNbOfEnabledChannels( bool joined, uint8_t datarate, uint16_t* channelsMask, ChannelParams_t* channels, Band_t* bands, uint8_t* enabledChannels, uint8_t* delayTx )
-{
-    uint8_t nbEnabledChannels = 0;
-    uint8_t delayTransmission = 0;
-
-    for( uint8_t i = 0, k = 0; i < CN779_MAX_NB_CHANNELS; i += 16, k++ )
-    {
-        for( uint8_t j = 0; j < 16; j++ )
-        {
-            if( ( channelsMask[k] & ( 1 << j ) ) != 0 )
-            {
-                if( channels[i + j].Frequency == 0 )
-                { // Check if the channel is enabled
-                    continue;
-                }
-                if( joined == false )
-                {
-                    if( ( CN779_JOIN_CHANNELS & ( 1 << j ) ) == 0 )
-                    {
-                        continue;
-                    }
-                }
-                if( RegionCommonValueInRange( datarate, channels[i + j].DrRange.Fields.Min,
-                                              channels[i + j].DrRange.Fields.Max ) == false )
-                { // Check if the current channel selection supports the given datarate
-                    continue;
-                }
-                if( bands[channels[i + j].Band].TimeOff > 0 )
-                { // Check if the band is available for transmission
-                    delayTransmission++;
-                    continue;
-                }
-                enabledChannels[nbEnabledChannels++] = i + j;
-            }
-        }
-    }
-
-    *delayTx = delayTransmission;
-    return nbEnabledChannels;
-}
-
-PhyParam_t RegionCN779GetPhyParam( GetPhyParams_t* getPhy )
-{
-    PhyParam_t phyParam = { 0 };
-
-    switch( getPhy->Attribute )
-    {
-        case PHY_MIN_RX_DR:
-        {
-            phyParam.Value = CN779_RX_MIN_DATARATE;
-            break;
-        }
-        case PHY_MIN_TX_DR:
-        {
-            phyParam.Value = CN779_TX_MIN_DATARATE;
-            break;
-        }
-        case PHY_DEF_TX_DR:
-        {
-            phyParam.Value = CN779_DEFAULT_DATARATE;
-            break;
-        }
-        case PHY_NEXT_LOWER_TX_DR:
-        {
-            phyParam.Value = GetNextLowerTxDr( getPhy->Datarate, CN779_TX_MIN_DATARATE );
-            break;
-        }
-        case PHY_DEF_TX_POWER:
-        {
-            phyParam.Value = CN779_DEFAULT_TX_POWER;
-            break;
-        }
-        case PHY_MAX_PAYLOAD:
-        {
-            phyParam.Value = MaxPayloadOfDatarateCN779[getPhy->Datarate];
-            break;
-        }
-        case PHY_MAX_PAYLOAD_REPEATER:
-        {
-            phyParam.Value = MaxPayloadOfDatarateRepeaterCN779[getPhy->Datarate];
-            break;
-        }
-        case PHY_DUTY_CYCLE:
-        {
-            phyParam.Value = CN779_DUTY_CYCLE_ENABLED;
-            break;
-        }
-        case PHY_MAX_RX_WINDOW:
-        {
-            phyParam.Value = CN779_MAX_RX_WINDOW;
-            break;
-        }
-        case PHY_RECEIVE_DELAY1:
-        {
-            phyParam.Value = CN779_RECEIVE_DELAY1;
-            break;
-        }
-        case PHY_RECEIVE_DELAY2:
-        {
-            phyParam.Value = CN779_RECEIVE_DELAY2;
-            break;
-        }
-        case PHY_JOIN_ACCEPT_DELAY1:
-        {
-            phyParam.Value = CN779_JOIN_ACCEPT_DELAY1;
-            break;
-        }
-        case PHY_JOIN_ACCEPT_DELAY2:
-        {
-            phyParam.Value = CN779_JOIN_ACCEPT_DELAY2;
-            break;
-        }
-        case PHY_MAX_FCNT_GAP:
-        {
-            phyParam.Value = CN779_MAX_FCNT_GAP;
-            break;
-        }
-        case PHY_ACK_TIMEOUT:
-        {
-            phyParam.Value = ( CN779_ACKTIMEOUT + randr( -CN779_ACK_TIMEOUT_RND, CN779_ACK_TIMEOUT_RND ) );
-            break;
-        }
-        case PHY_DEF_DR1_OFFSET:
-        {
-            phyParam.Value = CN779_DEFAULT_RX1_DR_OFFSET;
-            break;
-        }
-        case PHY_DEF_RX2_FREQUENCY:
-        {
-            phyParam.Value = CN779_RX_WND_2_FREQ;
-            break;
-        }
-        case PHY_DEF_RX2_DR:
-        {
-            phyParam.Value = CN779_RX_WND_2_DR;
-            break;
-        }
-        case PHY_CHANNELS_MASK:
-        {
-            phyParam.ChannelsMask = ChannelsMask;
-            break;
-        }
-        case PHY_CHANNELS_DEFAULT_MASK:
-        {
-            phyParam.ChannelsMask = ChannelsDefaultMask;
-            break;
-        }
-        case PHY_MAX_NB_CHANNELS:
-        {
-            phyParam.Value = CN779_MAX_NB_CHANNELS;
-            break;
-        }
-        case PHY_CHANNELS:
-        {
-            phyParam.Channels = Channels;
-            break;
-        }
-        case PHY_DEF_UPLINK_DWELL_TIME:
-        case PHY_DEF_DOWNLINK_DWELL_TIME:
-        {
-            phyParam.Value = 0;
-            break;
-        }
-        case PHY_DEF_MAX_EIRP:
-        {
-            phyParam.fValue = CN779_DEFAULT_MAX_EIRP;
-            break;
-        }
-        case PHY_DEF_ANTENNA_GAIN:
-        {
-            phyParam.fValue = CN779_DEFAULT_ANTENNA_GAIN;
-            break;
-        }
-<<<<<<< HEAD
-        case PHY_NB_JOIN_TRIALS:
-        case PHY_DEF_NB_JOIN_TRIALS:
-        {
-            phyParam.Value = 48;
-            break;
-        }
-        case PHY_BEACON_INTERVAL:
-        {
-            phyParam.Value = CN779_BEACON_INTERVAL;
-            break;
-        }
-        case PHY_BEACON_RESERVED:
-        {
-            phyParam.Value = CN779_BEACON_RESERVED;
-            break;
-        }
-        case PHY_BEACON_GUARD:
-        {
-            phyParam.Value = CN779_BEACON_GUARD;
-            break;
-        }
-        case PHY_BEACON_WINDOW:
-        {
-            phyParam.Value = CN779_BEACON_WINDOW;
-            break;
-        }
-        case PHY_BEACON_WINDOW_SLOTS:
-        {
-            phyParam.Value = CN779_BEACON_WINDOW_SLOTS;
-            break;
-        }
-        case PHY_PING_SLOT_WINDOW:
-        {
-            phyParam.Value = CN779_PING_SLOT_WINDOW;
-            break;
-        }
-        case PHY_BEACON_SYMBOL_TO_DEFAULT:
-        {
-            phyParam.Value = CN779_BEACON_SYMBOL_TO_DEFAULT;
-            break;
-        }
-        case PHY_BEACON_SYMBOL_TO_EXPANSION_MAX:
-        {
-            phyParam.Value = CN779_BEACON_SYMBOL_TO_EXPANSION_MAX;
-            break;
-        }
-        case PHY_PING_SLOT_SYMBOL_TO_EXPANSION_MAX:
-        {
-            phyParam.Value = CN779_PING_SLOT_SYMBOL_TO_EXPANSION_MAX;
-            break;
-        }
-        case PHY_BEACON_SYMBOL_TO_EXPANSION_FACTOR:
-        {
-            phyParam.Value = CN779_BEACON_SYMBOL_TO_EXPANSION_FACTOR;
-            break;
-        }
-        case PHY_PING_SLOT_SYMBOL_TO_EXPANSION_FACTOR:
-        {
-            phyParam.Value = CN779_PING_SLOT_SYMBOL_TO_EXPANSION_FACTOR;
-            break;
-        }
-        case PHY_MAX_BEACON_LESS_PERIOD:
-        {
-            phyParam.Value = CN779_MAX_BEACON_LESS_PERIOD;
-            break;
-        }
-        case PHY_BEACON_DELAY_BEACON_TIMING_ANS:
-        {
-            phyParam.Value = CN779_BEACON_DELAY_BEACON_TIMING_ANS;
-            break;
-        }
-        case PHY_BEACON_CHANNEL_FREQ:
-        {
-            phyParam.Value = CN779_BEACON_CHANNEL_FREQ;
-            break;
-        }
-        case PHY_BEACON_FORMAT:
-        {
-            phyParam.BeaconFormat.BeaconSize = CN779_BEACON_SIZE;
-            phyParam.BeaconFormat.Rfu1Size = CN779_RFU1_SIZE;
-            phyParam.BeaconFormat.Rfu2Size = CN779_RFU2_SIZE;
-            break;
-        }
-        case PHY_BEACON_CHANNEL_DR:
-        {
-            phyParam.Value = CN779_BEACON_CHANNEL_DR;
-            break;
-        }
-=======
->>>>>>> 62ff45d7
-        default:
-        {
-            break;
-        }
-    }
-
-    return phyParam;
-}
-
-void RegionCN779SetBandTxDone( SetBandTxDoneParams_t* txDone )
-{
-    RegionCommonSetBandTxDone( txDone->Joined, &Bands[Channels[txDone->Channel].Band], txDone->LastTxDoneTime );
-}
-
-void RegionCN779InitDefaults( InitType_t type )
-{
-    switch( type )
-    {
-        case INIT_TYPE_INIT:
-        {
-            // Channels
-            Channels[0] = ( ChannelParams_t ) CN779_LC1;
-            Channels[1] = ( ChannelParams_t ) CN779_LC2;
-            Channels[2] = ( ChannelParams_t ) CN779_LC3;
-
-            // Initialize the channels default mask
-            ChannelsDefaultMask[0] = LC( 1 ) + LC( 2 ) + LC( 3 );
-            // Update the channels mask
-            RegionCommonChanMaskCopy( ChannelsMask, ChannelsDefaultMask, 1 );
-            break;
-        }
-        case INIT_TYPE_RESTORE:
-        {
-            // Restore channels default mask
-            ChannelsMask[0] |= ChannelsDefaultMask[0];
-            break;
-        }
-        default:
-        {
-            break;
-        }
-    }
-}
-
-bool RegionCN779Verify( VerifyParams_t* verify, PhyAttribute_t phyAttribute )
-{
-    switch( phyAttribute )
-    {
-        case PHY_TX_DR:
-        {
-            return RegionCommonValueInRange( verify->DatarateParams.Datarate, CN779_TX_MIN_DATARATE, CN779_TX_MAX_DATARATE );
-        }
-        case PHY_DEF_TX_DR:
-        {
-            return RegionCommonValueInRange( verify->DatarateParams.Datarate, DR_0, DR_5 );
-        }
-        case PHY_RX_DR:
-        {
-            return RegionCommonValueInRange( verify->DatarateParams.Datarate, CN779_RX_MIN_DATARATE, CN779_RX_MAX_DATARATE );
-        }
-        case PHY_DEF_TX_POWER:
-        case PHY_TX_POWER:
-        {
-            // Remark: switched min and max!
-            return RegionCommonValueInRange( verify->TxPower, CN779_MAX_TX_POWER, CN779_MIN_TX_POWER );
-        }
-        case PHY_DUTY_CYCLE:
-        {
-            return CN779_DUTY_CYCLE_ENABLED;
-        }
-        default:
-            return false;
-    }
-}
-
-void RegionCN779ApplyCFList( ApplyCFListParams_t* applyCFList )
-{
-    ChannelParams_t newChannel;
-    ChannelAddParams_t channelAdd;
-    ChannelRemoveParams_t channelRemove;
-
-    // Setup default datarate range
-    newChannel.DrRange.Value = ( DR_5 << 4 ) | DR_0;
-
-    // Size of the optional CF list
-    if( applyCFList->Size != 16 )
-    {
-        return;
-    }
-
-    // Last byte is RFU, don't take it into account
-    for( uint8_t i = 0, chanIdx = CN779_NUMB_DEFAULT_CHANNELS; chanIdx < CN779_MAX_NB_CHANNELS; i+=3, chanIdx++ )
-    {
-        if( chanIdx < ( CN779_NUMB_CHANNELS_CF_LIST + CN779_NUMB_DEFAULT_CHANNELS ) )
-        {
-            // Channel frequency
-            newChannel.Frequency = (uint32_t) applyCFList->Payload[i];
-            newChannel.Frequency |= ( (uint32_t) applyCFList->Payload[i + 1] << 8 );
-            newChannel.Frequency |= ( (uint32_t) applyCFList->Payload[i + 2] << 16 );
-            newChannel.Frequency *= 100;
-
-            // Initialize alternative frequency to 0
-            newChannel.Rx1Frequency = 0;
-        }
-        else
-        {
-            newChannel.Frequency = 0;
-            newChannel.DrRange.Value = 0;
-            newChannel.Rx1Frequency = 0;
-        }
-
-        if( newChannel.Frequency != 0 )
-        {
-            channelAdd.NewChannel = &newChannel;
-            channelAdd.ChannelId = chanIdx;
-
-            // Try to add all channels
-            RegionCN779ChannelAdd( &channelAdd );
-        }
-        else
-        {
-            channelRemove.ChannelId = chanIdx;
-
-            RegionCN779ChannelsRemove( &channelRemove );
-        }
-    }
-}
-
-bool RegionCN779ChanMaskSet( ChanMaskSetParams_t* chanMaskSet )
-{
-    switch( chanMaskSet->ChannelsMaskType )
-    {
-        case CHANNELS_MASK:
-        {
-            RegionCommonChanMaskCopy( ChannelsMask, chanMaskSet->ChannelsMaskIn, 1 );
-            break;
-        }
-        case CHANNELS_DEFAULT_MASK:
-        {
-            RegionCommonChanMaskCopy( ChannelsDefaultMask, chanMaskSet->ChannelsMaskIn, 1 );
-            break;
-        }
-        default:
-            return false;
-    }
-    return true;
-}
-
-bool RegionCN779AdrNext( AdrNextParams_t* adrNext, int8_t* drOut, int8_t* txPowOut, uint32_t* adrAckCounter )
-{
-    bool adrAckReq = false;
-    int8_t datarate = adrNext->Datarate;
-    int8_t txPower = adrNext->TxPower;
-    GetPhyParams_t getPhy;
-    PhyParam_t phyParam;
-
-    // Report back the adr ack counter
-    *adrAckCounter = adrNext->AdrAckCounter;
-
-    if( adrNext->AdrEnabled == true )
-    {
-        if( datarate == CN779_TX_MIN_DATARATE )
-        {
-            *adrAckCounter = 0;
-            adrAckReq = false;
-        }
-        else
-        {
-            if( adrNext->AdrAckCounter >= CN779_ADR_ACK_LIMIT )
-            {
-                adrAckReq = true;
-                txPower = CN779_MAX_TX_POWER;
-            }
-            else
-            {
-                adrAckReq = false;
-            }
-            if( adrNext->AdrAckCounter >= ( CN779_ADR_ACK_LIMIT + CN779_ADR_ACK_DELAY ) )
-            {
-                if( ( adrNext->AdrAckCounter % CN779_ADR_ACK_DELAY ) == 1 )
-                {
-                    // Decrease the datarate
-                    getPhy.Attribute = PHY_NEXT_LOWER_TX_DR;
-                    getPhy.Datarate = datarate;
-                    getPhy.UplinkDwellTime = adrNext->UplinkDwellTime;
-                    phyParam = RegionCN779GetPhyParam( &getPhy );
-                    datarate = phyParam.Value;
-
-                    if( datarate == CN779_TX_MIN_DATARATE )
-                    {
-                        // We must set adrAckReq to false as soon as we reach the lowest datarate
-                        adrAckReq = false;
-                        if( adrNext->UpdateChanMask == true )
-                        {
-                            // Re-enable default channels
-                            ChannelsMask[0] |= LC( 1 ) + LC( 2 ) + LC( 3 );
-                        }
-                    }
-                }
-            }
-        }
-    }
-
-    *drOut = datarate;
-    *txPowOut = txPower;
-    return adrAckReq;
-}
-
-void RegionCN779ComputeRxWindowParameters( int8_t datarate, uint8_t minRxSymbols, uint32_t rxError, RxConfigParams_t *rxConfigParams )
-{
-    double tSymbol = 0.0;
-
-    // Get the datarate, perform a boundary check
-    rxConfigParams->Datarate = MIN( datarate, CN779_RX_MAX_DATARATE );
-    rxConfigParams->Bandwidth = GetBandwidth( rxConfigParams->Datarate );
-
-    if( rxConfigParams->Datarate == DR_7 )
-    { // FSK
-        tSymbol = RegionCommonComputeSymbolTimeFsk( DataratesCN779[rxConfigParams->Datarate] );
-    }
-    else
-    { // LoRa
-        tSymbol = RegionCommonComputeSymbolTimeLoRa( DataratesCN779[rxConfigParams->Datarate], BandwidthsCN779[rxConfigParams->Datarate] );
-    }
-
-    RegionCommonComputeRxWindowParameters( tSymbol, minRxSymbols, rxError, Radio.GetWakeupTime( ), &rxConfigParams->WindowTimeout, &rxConfigParams->WindowOffset );
-}
-
-bool RegionCN779RxConfig( RxConfigParams_t* rxConfig, int8_t* datarate )
-{
-    RadioModems_t modem;
-    int8_t dr = rxConfig->Datarate;
-    uint8_t maxPayload = 0;
-    int8_t phyDr = 0;
-    uint32_t frequency = rxConfig->Frequency;
-
-    if( Radio.GetStatus( ) != RF_IDLE )
-    {
-        return false;
-    }
-
-    if( rxConfig->RxSlot == RX_SLOT_WIN_1 )
-    {
-        // Apply window 1 frequency
-        frequency = Channels[rxConfig->Channel].Frequency;
-        // Apply the alternative RX 1 window frequency, if it is available
-        if( Channels[rxConfig->Channel].Rx1Frequency != 0 )
-        {
-            frequency = Channels[rxConfig->Channel].Rx1Frequency;
-        }
-    }
-
-    // Read the physical datarate from the datarates table
-    phyDr = DataratesCN779[dr];
-
-    Radio.SetChannel( frequency );
-
-    // Radio configuration
-    if( dr == DR_7 )
-    {
-        modem = MODEM_FSK;
-        Radio.SetRxConfig( modem, 50000, phyDr * 1000, 0, 83333, 5, rxConfig->WindowTimeout, false, 0, true, 0, 0, false, rxConfig->RxContinuous );
-    }
-    else
-    {
-        modem = MODEM_LORA;
-        Radio.SetRxConfig( modem, rxConfig->Bandwidth, phyDr, 1, 0, 8, rxConfig->WindowTimeout, false, 0, false, 0, 0, true, rxConfig->RxContinuous );
-    }
-
-    if( rxConfig->RepeaterSupport == true )
-    {
-        maxPayload = MaxPayloadOfDatarateRepeaterCN779[dr];
-    }
-    else
-    {
-        maxPayload = MaxPayloadOfDatarateCN779[dr];
-    }
-    Radio.SetMaxPayloadLength( modem, maxPayload + LORA_MAC_FRMPAYLOAD_OVERHEAD );
-
-    *datarate = (uint8_t) dr;
-    return true;
-}
-
-bool RegionCN779TxConfig( TxConfigParams_t* txConfig, int8_t* txPower, TimerTime_t* txTimeOnAir )
-{
-    RadioModems_t modem;
-    int8_t phyDr = DataratesCN779[txConfig->Datarate];
-    int8_t txPowerLimited = LimitTxPower( txConfig->TxPower, Bands[Channels[txConfig->Channel].Band].TxMaxPower, txConfig->Datarate, ChannelsMask );
-    uint32_t bandwidth = GetBandwidth( txConfig->Datarate );
-    int8_t phyTxPower = 0;
-
-    // Calculate physical TX power
-    phyTxPower = RegionCommonComputeTxPower( txPowerLimited, txConfig->MaxEirp, txConfig->AntennaGain );
-
-    // Setup the radio frequency
-    Radio.SetChannel( Channels[txConfig->Channel].Frequency );
-
-    if( txConfig->Datarate == DR_7 )
-    { // High Speed FSK channel
-        modem = MODEM_FSK;
-        Radio.SetTxConfig( modem, phyTxPower, 25000, bandwidth, phyDr * 1000, 0, 5, false, true, 0, 0, false, 3000 );
-    }
-    else
-    {
-        modem = MODEM_LORA;
-        Radio.SetTxConfig( modem, phyTxPower, 0, bandwidth, phyDr, 1, 8, false, true, 0, 0, false, 3000 );
-    }
-
-    // Setup maximum payload lenght of the radio driver
-    Radio.SetMaxPayloadLength( modem, txConfig->PktLen );
-    // Get the time-on-air of the next tx frame
-    *txTimeOnAir = Radio.TimeOnAir( modem, txConfig->PktLen );
-
-    *txPower = txPowerLimited;
-    return true;
-}
-
-uint8_t RegionCN779LinkAdrReq( LinkAdrReqParams_t* linkAdrReq, int8_t* drOut, int8_t* txPowOut, uint8_t* nbRepOut, uint8_t* nbBytesParsed )
-{
-    uint8_t status = 0x07;
-    RegionCommonLinkAdrParams_t linkAdrParams;
-    uint8_t nextIndex = 0;
-    uint8_t bytesProcessed = 0;
-    uint16_t chMask = 0;
-    GetPhyParams_t getPhy;
-    PhyParam_t phyParam;
-    RegionCommonLinkAdrReqVerifyParams_t linkAdrVerifyParams;
-
-    while( bytesProcessed < linkAdrReq->PayloadSize )
-    {
-        // Get ADR request parameters
-        nextIndex = RegionCommonParseLinkAdrReq( &( linkAdrReq->Payload[bytesProcessed] ), &linkAdrParams );
-
-        if( nextIndex == 0 )
-            break; // break loop, since no more request has been found
-
-        // Update bytes processed
-        bytesProcessed += nextIndex;
-
-        // Revert status, as we only check the last ADR request for the channel mask KO
-        status = 0x07;
-
-        // Setup temporary channels mask
-        chMask = linkAdrParams.ChMask;
-
-        // Verify channels mask
-        if( ( linkAdrParams.ChMaskCtrl == 0 ) && ( chMask == 0 ) )
-        {
-            status &= 0xFE; // Channel mask KO
-        }
-        else if( ( ( linkAdrParams.ChMaskCtrl >= 1 ) && ( linkAdrParams.ChMaskCtrl <= 5 )) ||
-                ( linkAdrParams.ChMaskCtrl >= 7 ) )
-        {
-            // RFU
-            status &= 0xFE; // Channel mask KO
-        }
-        else
-        {
-            for( uint8_t i = 0; i < CN779_MAX_NB_CHANNELS; i++ )
-            {
-                if( linkAdrParams.ChMaskCtrl == 6 )
-                {
-                    if( Channels[i].Frequency != 0 )
-                    {
-                        chMask |= 1 << i;
-                    }
-                }
-                else
-                {
-                    if( ( ( chMask & ( 1 << i ) ) != 0 ) &&
-                        ( Channels[i].Frequency == 0 ) )
-                    {// Trying to enable an undefined channel
-                        status &= 0xFE; // Channel mask KO
-                    }
-                }
-            }
-        }
-    }
-
-    // Get the minimum possible datarate
-    getPhy.Attribute = PHY_MIN_TX_DR;
-    getPhy.UplinkDwellTime = linkAdrReq->UplinkDwellTime;
-    phyParam = RegionCN779GetPhyParam( &getPhy );
-
-    linkAdrVerifyParams.Status = status;
-    linkAdrVerifyParams.AdrEnabled = linkAdrReq->AdrEnabled;
-    linkAdrVerifyParams.Datarate = linkAdrParams.Datarate;
-    linkAdrVerifyParams.TxPower = linkAdrParams.TxPower;
-    linkAdrVerifyParams.NbRep = linkAdrParams.NbRep;
-    linkAdrVerifyParams.CurrentDatarate = linkAdrReq->CurrentDatarate;
-    linkAdrVerifyParams.CurrentTxPower = linkAdrReq->CurrentTxPower;
-    linkAdrVerifyParams.CurrentNbRep = linkAdrReq->CurrentNbRep;
-    linkAdrVerifyParams.NbChannels = CN779_MAX_NB_CHANNELS;
-    linkAdrVerifyParams.ChannelsMask = &chMask;
-    linkAdrVerifyParams.MinDatarate = ( int8_t )phyParam.Value;
-    linkAdrVerifyParams.MaxDatarate = CN779_TX_MAX_DATARATE;
-    linkAdrVerifyParams.Channels = Channels;
-    linkAdrVerifyParams.MinTxPower = CN779_MIN_TX_POWER;
-    linkAdrVerifyParams.MaxTxPower = CN779_MAX_TX_POWER;
-
-    // Verify the parameters and update, if necessary
-    status = RegionCommonLinkAdrReqVerifyParams( &linkAdrVerifyParams, &linkAdrParams.Datarate, &linkAdrParams.TxPower, &linkAdrParams.NbRep );
-
-    // Update channelsMask if everything is correct
-    if( status == 0x07 )
-    {
-        // Set the channels mask to a default value
-        memset1( ( uint8_t* )ChannelsMask, 0, sizeof( ChannelsMask ) );
-        // Update the channels mask
-        ChannelsMask[0] = chMask;
-    }
-
-    // Update status variables
-    *drOut = linkAdrParams.Datarate;
-    *txPowOut = linkAdrParams.TxPower;
-    *nbRepOut = linkAdrParams.NbRep;
-    *nbBytesParsed = bytesProcessed;
-
-    return status;
-}
-
-uint8_t RegionCN779RxParamSetupReq( RxParamSetupReqParams_t* rxParamSetupReq )
-{
-    uint8_t status = 0x07;
-
-    // Verify radio frequency
-    if( Radio.CheckRfFrequency( rxParamSetupReq->Frequency ) == false )
-    {
-        status &= 0xFE; // Channel frequency KO
-    }
-
-    // Verify datarate
-    if( RegionCommonValueInRange( rxParamSetupReq->Datarate, CN779_RX_MIN_DATARATE, CN779_RX_MAX_DATARATE ) == false )
-    {
-        status &= 0xFD; // Datarate KO
-    }
-
-    // Verify datarate offset
-    if( RegionCommonValueInRange( rxParamSetupReq->DrOffset, CN779_MIN_RX1_DR_OFFSET, CN779_MAX_RX1_DR_OFFSET ) == false )
-    {
-        status &= 0xFB; // Rx1DrOffset range KO
-    }
-
-    return status;
-}
-
-uint8_t RegionCN779NewChannelReq( NewChannelReqParams_t* newChannelReq )
-{
-    uint8_t status = 0x03;
-    ChannelAddParams_t channelAdd;
-    ChannelRemoveParams_t channelRemove;
-
-    if( newChannelReq->NewChannel->Frequency == 0 )
-    {
-        channelRemove.ChannelId = newChannelReq->ChannelId;
-
-        // Remove
-        if( RegionCN779ChannelsRemove( &channelRemove ) == false )
-        {
-            status &= 0xFC;
-        }
-    }
-    else
-    {
-        channelAdd.NewChannel = newChannelReq->NewChannel;
-        channelAdd.ChannelId = newChannelReq->ChannelId;
-
-        switch( RegionCN779ChannelAdd( &channelAdd ) )
-        {
-            case LORAMAC_STATUS_OK:
-            {
-                break;
-            }
-            case LORAMAC_STATUS_FREQUENCY_INVALID:
-            {
-                status &= 0xFE;
-                break;
-            }
-            case LORAMAC_STATUS_DATARATE_INVALID:
-            {
-                status &= 0xFD;
-                break;
-            }
-            case LORAMAC_STATUS_FREQ_AND_DR_INVALID:
-            {
-                status &= 0xFC;
-                break;
-            }
-            default:
-            {
-                status &= 0xFC;
-                break;
-            }
-        }
-    }
-
-    return status;
-}
-
-int8_t RegionCN779TxParamSetupReq( TxParamSetupReqParams_t* txParamSetupReq )
-{
-    return -1;
-}
-
-uint8_t RegionCN779DlChannelReq( DlChannelReqParams_t* dlChannelReq )
-{
-    uint8_t status = 0x03;
-
-    // Verify if the frequency is supported
-    if( VerifyTxFreq( dlChannelReq->Rx1Frequency ) == false )
-    {
-        status &= 0xFE;
-    }
-
-    // Verify if an uplink frequency exists
-    if( Channels[dlChannelReq->ChannelId].Frequency == 0 )
-    {
-        status &= 0xFD;
-    }
-
-    // Apply Rx1 frequency, if the status is OK
-    if( status == 0x03 )
-    {
-        Channels[dlChannelReq->ChannelId].Rx1Frequency = dlChannelReq->Rx1Frequency;
-    }
-
-    return status;
-}
-
-int8_t RegionCN779AlternateDr( int8_t currentDr )
-{
-    return currentDr;
-}
-
-void RegionCN779CalcBackOff( CalcBackOffParams_t* calcBackOff )
-{
-    RegionCommonCalcBackOffParams_t calcBackOffParams;
-
-    calcBackOffParams.Channels = Channels;
-    calcBackOffParams.Bands = Bands;
-    calcBackOffParams.LastTxIsJoinRequest = calcBackOff->LastTxIsJoinRequest;
-    calcBackOffParams.Joined = calcBackOff->Joined;
-    calcBackOffParams.DutyCycleEnabled = calcBackOff->DutyCycleEnabled;
-    calcBackOffParams.Channel = calcBackOff->Channel;
-    calcBackOffParams.ElapsedTime = calcBackOff->ElapsedTime;
-    calcBackOffParams.TxTimeOnAir = calcBackOff->TxTimeOnAir;
-
-    RegionCommonCalcBackOff( &calcBackOffParams );
-}
-
-LoRaMacStatus_t RegionCN779NextChannel( NextChanParams_t* nextChanParams, uint8_t* channel, TimerTime_t* time, TimerTime_t* aggregatedTimeOff )
-{
-    uint8_t nbEnabledChannels = 0;
-    uint8_t delayTx = 0;
-    uint8_t enabledChannels[CN779_MAX_NB_CHANNELS] = { 0 };
-    TimerTime_t nextTxDelay = 0;
-
-    if( RegionCommonCountChannels( ChannelsMask, 0, 1 ) == 0 )
-    { // Reactivate default channels
-        ChannelsMask[0] |= LC( 1 ) + LC( 2 ) + LC( 3 );
-    }
-
-    if( nextChanParams->AggrTimeOff <= TimerGetElapsedTime( nextChanParams->LastAggrTx ) )
-    {
-        // Reset Aggregated time off
-        *aggregatedTimeOff = 0;
-
-        // Update bands Time OFF
-        nextTxDelay = RegionCommonUpdateBandTimeOff( nextChanParams->Joined, nextChanParams->DutyCycleEnabled, Bands, CN779_MAX_NB_BANDS );
-
-        // Search how many channels are enabled
-        nbEnabledChannels = CountNbOfEnabledChannels( nextChanParams->Joined, nextChanParams->Datarate,
-                                                      ChannelsMask, Channels,
-                                                      Bands, enabledChannels, &delayTx );
-    }
-    else
-    {
-        delayTx++;
-        nextTxDelay = nextChanParams->AggrTimeOff - TimerGetElapsedTime( nextChanParams->LastAggrTx );
-    }
-
-    if( nbEnabledChannels > 0 )
-    {
-        // We found a valid channel
-        *channel = enabledChannels[randr( 0, nbEnabledChannels - 1 )];
-
-        *time = 0;
-        return LORAMAC_STATUS_OK;
-    }
-    else
-    {
-        if( delayTx > 0 )
-        {
-            // Delay transmission due to AggregatedTimeOff or to a band time off
-            *time = nextTxDelay;
-            return LORAMAC_STATUS_DUTYCYCLE_RESTRICTED;
-        }
-        // Datarate not supported by any channel, restore defaults
-        ChannelsMask[0] |= LC( 1 ) + LC( 2 ) + LC( 3 );
-        *time = 0;
-        return LORAMAC_STATUS_NO_CHANNEL_FOUND;
-    }
-}
-
-LoRaMacStatus_t RegionCN779ChannelAdd( ChannelAddParams_t* channelAdd )
-{
-    uint8_t band = 0;
-    bool drInvalid = false;
-    bool freqInvalid = false;
-    uint8_t id = channelAdd->ChannelId;
-
-    if( id >= CN779_MAX_NB_CHANNELS )
-    {
-        return LORAMAC_STATUS_PARAMETER_INVALID;
-    }
-
-    // Validate the datarate range
-    if( RegionCommonValueInRange( channelAdd->NewChannel->DrRange.Fields.Min, CN779_TX_MIN_DATARATE, CN779_TX_MAX_DATARATE ) == false )
-    {
-        drInvalid = true;
-    }
-    if( RegionCommonValueInRange( channelAdd->NewChannel->DrRange.Fields.Max, CN779_TX_MIN_DATARATE, CN779_TX_MAX_DATARATE ) == false )
-    {
-        drInvalid = true;
-    }
-    if( channelAdd->NewChannel->DrRange.Fields.Min > channelAdd->NewChannel->DrRange.Fields.Max )
-    {
-        drInvalid = true;
-    }
-
-    // Default channels don't accept all values
-    if( id < CN779_NUMB_DEFAULT_CHANNELS )
-    {
-        // Validate the datarate range for min: must be DR_0
-        if( channelAdd->NewChannel->DrRange.Fields.Min > DR_0 )
-        {
-            drInvalid = true;
-        }
-        // Validate the datarate range for max: must be DR_5 <= Max <= TX_MAX_DATARATE
-        if( RegionCommonValueInRange( channelAdd->NewChannel->DrRange.Fields.Max, DR_5, CN779_TX_MAX_DATARATE ) == false )
-        {
-            drInvalid = true;
-        }
-        // We are not allowed to change the frequency
-        if( channelAdd->NewChannel->Frequency != Channels[id].Frequency )
-        {
-            freqInvalid = true;
-        }
-    }
-
-    // Check frequency
-    if( freqInvalid == false )
-    {
-        if( VerifyTxFreq( channelAdd->NewChannel->Frequency ) == false )
-        {
-            freqInvalid = true;
-        }
-    }
-
-    // Check status
-    if( ( drInvalid == true ) && ( freqInvalid == true ) )
-    {
-        return LORAMAC_STATUS_FREQ_AND_DR_INVALID;
-    }
-    if( drInvalid == true )
-    {
-        return LORAMAC_STATUS_DATARATE_INVALID;
-    }
-    if( freqInvalid == true )
-    {
-        return LORAMAC_STATUS_FREQUENCY_INVALID;
-    }
-
-    memcpy1( ( uint8_t* )( Channels + id ), ( uint8_t* )channelAdd->NewChannel, sizeof( Channels[id] ) );
-    Channels[id].Band = band;
-    ChannelsMask[0] |= ( 1 << id );
-    return LORAMAC_STATUS_OK;
-}
-
-bool RegionCN779ChannelsRemove( ChannelRemoveParams_t* channelRemove  )
-{
-    uint8_t id = channelRemove->ChannelId;
-
-    if( id < CN779_NUMB_DEFAULT_CHANNELS )
-    {
-        return false;
-    }
-
-    // Remove the channel from the list of channels
-    Channels[id] = ( ChannelParams_t ){ 0, 0, { 0 }, 0 };
-
-    return RegionCommonChanDisable( ChannelsMask, id, CN779_MAX_NB_CHANNELS );
-}
-
-void RegionCN779SetContinuousWave( ContinuousWaveParams_t* continuousWave )
-{
-    int8_t txPowerLimited = LimitTxPower( continuousWave->TxPower, Bands[Channels[continuousWave->Channel].Band].TxMaxPower, continuousWave->Datarate, ChannelsMask );
-    int8_t phyTxPower = 0;
-    uint32_t frequency = Channels[continuousWave->Channel].Frequency;
-
-    // Calculate physical TX power
-    phyTxPower = RegionCommonComputeTxPower( txPowerLimited, continuousWave->MaxEirp, continuousWave->AntennaGain );
-
-    Radio.SetTxContinuousWave( frequency, phyTxPower, continuousWave->Timeout );
-}
-
-uint8_t RegionCN779ApplyDrOffset( uint8_t downlinkDwellTime, int8_t dr, int8_t drOffset )
-{
-    int8_t datarate = dr - drOffset;
-
-    if( datarate < 0 )
-    {
-        datarate = DR_0;
-    }
-    return datarate;
-}
-
-void RegionCN779RxBeaconSetup( RxBeaconSetup_t* rxBeaconSetup, uint8_t* outDr )
-{
-    RegionCommonRxBeaconSetupParams_t regionCommonRxBeaconSetup;
-
-    regionCommonRxBeaconSetup.Datarates = DataratesCN779;
-    regionCommonRxBeaconSetup.Frequency = rxBeaconSetup->Frequency;
-    regionCommonRxBeaconSetup.BeaconSize = CN779_BEACON_SIZE;
-    regionCommonRxBeaconSetup.BeaconDatarate = CN779_BEACON_CHANNEL_DR;
-    regionCommonRxBeaconSetup.BeaconChannelBW = CN779_BEACON_CHANNEL_BW;
-    regionCommonRxBeaconSetup.RxTime = rxBeaconSetup->RxTime;
-    regionCommonRxBeaconSetup.SymbolTimeout = rxBeaconSetup->SymbolTimeout;
-
-    RegionCommonRxBeaconSetup( &regionCommonRxBeaconSetup );
-
-    // Store downlink datarate
-    *outDr = CN779_BEACON_CHANNEL_DR;
-}
+/*!
+ * \file      RegionCN779.c
+ *
+ * \brief     Region implementation for CN779
+ *
+ * \copyright Revised BSD License, see section \ref LICENSE.
+ *
+ * \code
+ *                ______                              _
+ *               / _____)             _              | |
+ *              ( (____  _____ ____ _| |_ _____  ____| |__
+ *               \____ \| ___ |    (_   _) ___ |/ ___)  _ \
+ *               _____) ) ____| | | || |_| ____( (___| | | |
+ *              (______/|_____)_|_|_| \__)_____)\____)_| |_|
+ *              (C)2013-2017 Semtech
+ *
+ *               ___ _____ _   ___ _  _____ ___  ___  ___ ___
+ *              / __|_   _/_\ / __| |/ / __/ _ \| _ \/ __| __|
+ *              \__ \ | |/ _ \ (__| ' <| _| (_) |   / (__| _|
+ *              |___/ |_/_/ \_\___|_|\_\_| \___/|_|_\\___|___|
+ *              embedded.connectivity.solutions===============
+ *
+ * \endcode
+ *
+ * \author    Miguel Luis ( Semtech )
+ *
+ * \author    Gregory Cristian ( Semtech )
+ *
+ * \author    Daniel Jaeckle ( STACKFORCE )
+*/
+#include "utilities.h"
+
+#include "RegionCommon.h"
+#include "RegionCN779.h"
+
+// Definitions
+#define CHANNELS_MASK_SIZE              1
+
+// Global attributes
+/*!
+ * LoRaMAC channels
+ */
+static ChannelParams_t Channels[CN779_MAX_NB_CHANNELS];
+
+/*!
+ * LoRaMac bands
+ */
+static Band_t Bands[CN779_MAX_NB_BANDS] =
+{
+    CN779_BAND0
+};
+
+/*!
+ * LoRaMac channels mask
+ */
+static uint16_t ChannelsMask[CHANNELS_MASK_SIZE];
+
+/*!
+ * LoRaMac channels default mask
+ */
+static uint16_t ChannelsDefaultMask[CHANNELS_MASK_SIZE];
+
+// Static functions
+static int8_t GetNextLowerTxDr( int8_t dr, int8_t minDr )
+{
+    uint8_t nextLowerDr = 0;
+
+    if( dr == minDr )
+    {
+        nextLowerDr = minDr;
+    }
+    else
+    {
+        nextLowerDr = dr - 1;
+    }
+    return nextLowerDr;
+}
+
+static uint32_t GetBandwidth( uint32_t drIndex )
+{
+    switch( BandwidthsCN779[drIndex] )
+    {
+        default:
+        case 125000:
+            return 0;
+        case 250000:
+            return 1;
+        case 500000:
+            return 2;
+    }
+}
+
+static int8_t LimitTxPower( int8_t txPower, int8_t maxBandTxPower, int8_t datarate, uint16_t* channelsMask )
+{
+    int8_t txPowerResult = txPower;
+
+    // Limit tx power to the band max
+    txPowerResult =  MAX( txPower, maxBandTxPower );
+
+    return txPowerResult;
+}
+
+static bool VerifyTxFreq( uint32_t freq )
+{
+    // Check radio driver support
+    if( Radio.CheckRfFrequency( freq ) == false )
+    {
+        return false;
+    }
+
+    if( ( freq < 779500000 ) || ( freq > 786500000 ) )
+    {
+        return false;
+    }
+    return true;
+}
+
+static uint8_t CountNbOfEnabledChannels( bool joined, uint8_t datarate, uint16_t* channelsMask, ChannelParams_t* channels, Band_t* bands, uint8_t* enabledChannels, uint8_t* delayTx )
+{
+    uint8_t nbEnabledChannels = 0;
+    uint8_t delayTransmission = 0;
+
+    for( uint8_t i = 0, k = 0; i < CN779_MAX_NB_CHANNELS; i += 16, k++ )
+    {
+        for( uint8_t j = 0; j < 16; j++ )
+        {
+            if( ( channelsMask[k] & ( 1 << j ) ) != 0 )
+            {
+                if( channels[i + j].Frequency == 0 )
+                { // Check if the channel is enabled
+                    continue;
+                }
+                if( joined == false )
+                {
+                    if( ( CN779_JOIN_CHANNELS & ( 1 << j ) ) == 0 )
+                    {
+                        continue;
+                    }
+                }
+                if( RegionCommonValueInRange( datarate, channels[i + j].DrRange.Fields.Min,
+                                              channels[i + j].DrRange.Fields.Max ) == false )
+                { // Check if the current channel selection supports the given datarate
+                    continue;
+                }
+                if( bands[channels[i + j].Band].TimeOff > 0 )
+                { // Check if the band is available for transmission
+                    delayTransmission++;
+                    continue;
+                }
+                enabledChannels[nbEnabledChannels++] = i + j;
+            }
+        }
+    }
+
+    *delayTx = delayTransmission;
+    return nbEnabledChannels;
+}
+
+PhyParam_t RegionCN779GetPhyParam( GetPhyParams_t* getPhy )
+{
+    PhyParam_t phyParam = { 0 };
+
+    switch( getPhy->Attribute )
+    {
+        case PHY_MIN_RX_DR:
+        {
+            phyParam.Value = CN779_RX_MIN_DATARATE;
+            break;
+        }
+        case PHY_MIN_TX_DR:
+        {
+            phyParam.Value = CN779_TX_MIN_DATARATE;
+            break;
+        }
+        case PHY_DEF_TX_DR:
+        {
+            phyParam.Value = CN779_DEFAULT_DATARATE;
+            break;
+        }
+        case PHY_NEXT_LOWER_TX_DR:
+        {
+            phyParam.Value = GetNextLowerTxDr( getPhy->Datarate, CN779_TX_MIN_DATARATE );
+            break;
+        }
+        case PHY_DEF_TX_POWER:
+        {
+            phyParam.Value = CN779_DEFAULT_TX_POWER;
+            break;
+        }
+        case PHY_MAX_PAYLOAD:
+        {
+            phyParam.Value = MaxPayloadOfDatarateCN779[getPhy->Datarate];
+            break;
+        }
+        case PHY_MAX_PAYLOAD_REPEATER:
+        {
+            phyParam.Value = MaxPayloadOfDatarateRepeaterCN779[getPhy->Datarate];
+            break;
+        }
+        case PHY_DUTY_CYCLE:
+        {
+            phyParam.Value = CN779_DUTY_CYCLE_ENABLED;
+            break;
+        }
+        case PHY_MAX_RX_WINDOW:
+        {
+            phyParam.Value = CN779_MAX_RX_WINDOW;
+            break;
+        }
+        case PHY_RECEIVE_DELAY1:
+        {
+            phyParam.Value = CN779_RECEIVE_DELAY1;
+            break;
+        }
+        case PHY_RECEIVE_DELAY2:
+        {
+            phyParam.Value = CN779_RECEIVE_DELAY2;
+            break;
+        }
+        case PHY_JOIN_ACCEPT_DELAY1:
+        {
+            phyParam.Value = CN779_JOIN_ACCEPT_DELAY1;
+            break;
+        }
+        case PHY_JOIN_ACCEPT_DELAY2:
+        {
+            phyParam.Value = CN779_JOIN_ACCEPT_DELAY2;
+            break;
+        }
+        case PHY_MAX_FCNT_GAP:
+        {
+            phyParam.Value = CN779_MAX_FCNT_GAP;
+            break;
+        }
+        case PHY_ACK_TIMEOUT:
+        {
+            phyParam.Value = ( CN779_ACKTIMEOUT + randr( -CN779_ACK_TIMEOUT_RND, CN779_ACK_TIMEOUT_RND ) );
+            break;
+        }
+        case PHY_DEF_DR1_OFFSET:
+        {
+            phyParam.Value = CN779_DEFAULT_RX1_DR_OFFSET;
+            break;
+        }
+        case PHY_DEF_RX2_FREQUENCY:
+        {
+            phyParam.Value = CN779_RX_WND_2_FREQ;
+            break;
+        }
+        case PHY_DEF_RX2_DR:
+        {
+            phyParam.Value = CN779_RX_WND_2_DR;
+            break;
+        }
+        case PHY_CHANNELS_MASK:
+        {
+            phyParam.ChannelsMask = ChannelsMask;
+            break;
+        }
+        case PHY_CHANNELS_DEFAULT_MASK:
+        {
+            phyParam.ChannelsMask = ChannelsDefaultMask;
+            break;
+        }
+        case PHY_MAX_NB_CHANNELS:
+        {
+            phyParam.Value = CN779_MAX_NB_CHANNELS;
+            break;
+        }
+        case PHY_CHANNELS:
+        {
+            phyParam.Channels = Channels;
+            break;
+        }
+        case PHY_DEF_UPLINK_DWELL_TIME:
+        case PHY_DEF_DOWNLINK_DWELL_TIME:
+        {
+            phyParam.Value = 0;
+            break;
+        }
+        case PHY_DEF_MAX_EIRP:
+        {
+            phyParam.fValue = CN779_DEFAULT_MAX_EIRP;
+            break;
+        }
+        case PHY_DEF_ANTENNA_GAIN:
+        {
+            phyParam.fValue = CN779_DEFAULT_ANTENNA_GAIN;
+            break;
+        }
+        case PHY_BEACON_INTERVAL:
+        {
+            phyParam.Value = CN779_BEACON_INTERVAL;
+            break;
+        }
+        case PHY_BEACON_RESERVED:
+        {
+            phyParam.Value = CN779_BEACON_RESERVED;
+            break;
+        }
+        case PHY_BEACON_GUARD:
+        {
+            phyParam.Value = CN779_BEACON_GUARD;
+            break;
+        }
+        case PHY_BEACON_WINDOW:
+        {
+            phyParam.Value = CN779_BEACON_WINDOW;
+            break;
+        }
+        case PHY_BEACON_WINDOW_SLOTS:
+        {
+            phyParam.Value = CN779_BEACON_WINDOW_SLOTS;
+            break;
+        }
+        case PHY_PING_SLOT_WINDOW:
+        {
+            phyParam.Value = CN779_PING_SLOT_WINDOW;
+            break;
+        }
+        case PHY_BEACON_SYMBOL_TO_DEFAULT:
+        {
+            phyParam.Value = CN779_BEACON_SYMBOL_TO_DEFAULT;
+            break;
+        }
+        case PHY_BEACON_SYMBOL_TO_EXPANSION_MAX:
+        {
+            phyParam.Value = CN779_BEACON_SYMBOL_TO_EXPANSION_MAX;
+            break;
+        }
+        case PHY_PING_SLOT_SYMBOL_TO_EXPANSION_MAX:
+        {
+            phyParam.Value = CN779_PING_SLOT_SYMBOL_TO_EXPANSION_MAX;
+            break;
+        }
+        case PHY_BEACON_SYMBOL_TO_EXPANSION_FACTOR:
+        {
+            phyParam.Value = CN779_BEACON_SYMBOL_TO_EXPANSION_FACTOR;
+            break;
+        }
+        case PHY_PING_SLOT_SYMBOL_TO_EXPANSION_FACTOR:
+        {
+            phyParam.Value = CN779_PING_SLOT_SYMBOL_TO_EXPANSION_FACTOR;
+            break;
+        }
+        case PHY_MAX_BEACON_LESS_PERIOD:
+        {
+            phyParam.Value = CN779_MAX_BEACON_LESS_PERIOD;
+            break;
+        }
+        case PHY_BEACON_DELAY_BEACON_TIMING_ANS:
+        {
+            phyParam.Value = CN779_BEACON_DELAY_BEACON_TIMING_ANS;
+            break;
+        }
+        case PHY_BEACON_CHANNEL_FREQ:
+        {
+            phyParam.Value = CN779_BEACON_CHANNEL_FREQ;
+            break;
+        }
+        case PHY_BEACON_FORMAT:
+        {
+            phyParam.BeaconFormat.BeaconSize = CN779_BEACON_SIZE;
+            phyParam.BeaconFormat.Rfu1Size = CN779_RFU1_SIZE;
+            phyParam.BeaconFormat.Rfu2Size = CN779_RFU2_SIZE;
+            break;
+        }
+        case PHY_BEACON_CHANNEL_DR:
+        {
+            phyParam.Value = CN779_BEACON_CHANNEL_DR;
+            break;
+        }
+        default:
+        {
+            break;
+        }
+    }
+
+    return phyParam;
+}
+
+void RegionCN779SetBandTxDone( SetBandTxDoneParams_t* txDone )
+{
+    RegionCommonSetBandTxDone( txDone->Joined, &Bands[Channels[txDone->Channel].Band], txDone->LastTxDoneTime );
+}
+
+void RegionCN779InitDefaults( InitType_t type )
+{
+    switch( type )
+    {
+        case INIT_TYPE_INIT:
+        {
+            // Channels
+            Channels[0] = ( ChannelParams_t ) CN779_LC1;
+            Channels[1] = ( ChannelParams_t ) CN779_LC2;
+            Channels[2] = ( ChannelParams_t ) CN779_LC3;
+
+            // Initialize the channels default mask
+            ChannelsDefaultMask[0] = LC( 1 ) + LC( 2 ) + LC( 3 );
+            // Update the channels mask
+            RegionCommonChanMaskCopy( ChannelsMask, ChannelsDefaultMask, 1 );
+            break;
+        }
+        case INIT_TYPE_RESTORE:
+        {
+            // Restore channels default mask
+            ChannelsMask[0] |= ChannelsDefaultMask[0];
+            break;
+        }
+        default:
+        {
+            break;
+        }
+    }
+}
+
+bool RegionCN779Verify( VerifyParams_t* verify, PhyAttribute_t phyAttribute )
+{
+    switch( phyAttribute )
+    {
+        case PHY_TX_DR:
+        {
+            return RegionCommonValueInRange( verify->DatarateParams.Datarate, CN779_TX_MIN_DATARATE, CN779_TX_MAX_DATARATE );
+        }
+        case PHY_DEF_TX_DR:
+        {
+            return RegionCommonValueInRange( verify->DatarateParams.Datarate, DR_0, DR_5 );
+        }
+        case PHY_RX_DR:
+        {
+            return RegionCommonValueInRange( verify->DatarateParams.Datarate, CN779_RX_MIN_DATARATE, CN779_RX_MAX_DATARATE );
+        }
+        case PHY_DEF_TX_POWER:
+        case PHY_TX_POWER:
+        {
+            // Remark: switched min and max!
+            return RegionCommonValueInRange( verify->TxPower, CN779_MAX_TX_POWER, CN779_MIN_TX_POWER );
+        }
+        case PHY_DUTY_CYCLE:
+        {
+            return CN779_DUTY_CYCLE_ENABLED;
+        }
+        default:
+            return false;
+    }
+}
+
+void RegionCN779ApplyCFList( ApplyCFListParams_t* applyCFList )
+{
+    ChannelParams_t newChannel;
+    ChannelAddParams_t channelAdd;
+    ChannelRemoveParams_t channelRemove;
+
+    // Setup default datarate range
+    newChannel.DrRange.Value = ( DR_5 << 4 ) | DR_0;
+
+    // Size of the optional CF list
+    if( applyCFList->Size != 16 )
+    {
+        return;
+    }
+
+    // Last byte is RFU, don't take it into account
+    for( uint8_t i = 0, chanIdx = CN779_NUMB_DEFAULT_CHANNELS; chanIdx < CN779_MAX_NB_CHANNELS; i+=3, chanIdx++ )
+    {
+        if( chanIdx < ( CN779_NUMB_CHANNELS_CF_LIST + CN779_NUMB_DEFAULT_CHANNELS ) )
+        {
+            // Channel frequency
+            newChannel.Frequency = (uint32_t) applyCFList->Payload[i];
+            newChannel.Frequency |= ( (uint32_t) applyCFList->Payload[i + 1] << 8 );
+            newChannel.Frequency |= ( (uint32_t) applyCFList->Payload[i + 2] << 16 );
+            newChannel.Frequency *= 100;
+
+            // Initialize alternative frequency to 0
+            newChannel.Rx1Frequency = 0;
+        }
+        else
+        {
+            newChannel.Frequency = 0;
+            newChannel.DrRange.Value = 0;
+            newChannel.Rx1Frequency = 0;
+        }
+
+        if( newChannel.Frequency != 0 )
+        {
+            channelAdd.NewChannel = &newChannel;
+            channelAdd.ChannelId = chanIdx;
+
+            // Try to add all channels
+            RegionCN779ChannelAdd( &channelAdd );
+        }
+        else
+        {
+            channelRemove.ChannelId = chanIdx;
+
+            RegionCN779ChannelsRemove( &channelRemove );
+        }
+    }
+}
+
+bool RegionCN779ChanMaskSet( ChanMaskSetParams_t* chanMaskSet )
+{
+    switch( chanMaskSet->ChannelsMaskType )
+    {
+        case CHANNELS_MASK:
+        {
+            RegionCommonChanMaskCopy( ChannelsMask, chanMaskSet->ChannelsMaskIn, 1 );
+            break;
+        }
+        case CHANNELS_DEFAULT_MASK:
+        {
+            RegionCommonChanMaskCopy( ChannelsDefaultMask, chanMaskSet->ChannelsMaskIn, 1 );
+            break;
+        }
+        default:
+            return false;
+    }
+    return true;
+}
+
+bool RegionCN779AdrNext( AdrNextParams_t* adrNext, int8_t* drOut, int8_t* txPowOut, uint32_t* adrAckCounter )
+{
+    bool adrAckReq = false;
+    int8_t datarate = adrNext->Datarate;
+    int8_t txPower = adrNext->TxPower;
+    GetPhyParams_t getPhy;
+    PhyParam_t phyParam;
+
+    // Report back the adr ack counter
+    *adrAckCounter = adrNext->AdrAckCounter;
+
+    if( adrNext->AdrEnabled == true )
+    {
+        if( datarate == CN779_TX_MIN_DATARATE )
+        {
+            *adrAckCounter = 0;
+            adrAckReq = false;
+        }
+        else
+        {
+            if( adrNext->AdrAckCounter >= CN779_ADR_ACK_LIMIT )
+            {
+                adrAckReq = true;
+                txPower = CN779_MAX_TX_POWER;
+            }
+            else
+            {
+                adrAckReq = false;
+            }
+            if( adrNext->AdrAckCounter >= ( CN779_ADR_ACK_LIMIT + CN779_ADR_ACK_DELAY ) )
+            {
+                if( ( adrNext->AdrAckCounter % CN779_ADR_ACK_DELAY ) == 1 )
+                {
+                    // Decrease the datarate
+                    getPhy.Attribute = PHY_NEXT_LOWER_TX_DR;
+                    getPhy.Datarate = datarate;
+                    getPhy.UplinkDwellTime = adrNext->UplinkDwellTime;
+                    phyParam = RegionCN779GetPhyParam( &getPhy );
+                    datarate = phyParam.Value;
+
+                    if( datarate == CN779_TX_MIN_DATARATE )
+                    {
+                        // We must set adrAckReq to false as soon as we reach the lowest datarate
+                        adrAckReq = false;
+                        if( adrNext->UpdateChanMask == true )
+                        {
+                            // Re-enable default channels
+                            ChannelsMask[0] |= LC( 1 ) + LC( 2 ) + LC( 3 );
+                        }
+                    }
+                }
+            }
+        }
+    }
+
+    *drOut = datarate;
+    *txPowOut = txPower;
+    return adrAckReq;
+}
+
+void RegionCN779ComputeRxWindowParameters( int8_t datarate, uint8_t minRxSymbols, uint32_t rxError, RxConfigParams_t *rxConfigParams )
+{
+    double tSymbol = 0.0;
+
+    // Get the datarate, perform a boundary check
+    rxConfigParams->Datarate = MIN( datarate, CN779_RX_MAX_DATARATE );
+    rxConfigParams->Bandwidth = GetBandwidth( rxConfigParams->Datarate );
+
+    if( rxConfigParams->Datarate == DR_7 )
+    { // FSK
+        tSymbol = RegionCommonComputeSymbolTimeFsk( DataratesCN779[rxConfigParams->Datarate] );
+    }
+    else
+    { // LoRa
+        tSymbol = RegionCommonComputeSymbolTimeLoRa( DataratesCN779[rxConfigParams->Datarate], BandwidthsCN779[rxConfigParams->Datarate] );
+    }
+
+    RegionCommonComputeRxWindowParameters( tSymbol, minRxSymbols, rxError, Radio.GetWakeupTime( ), &rxConfigParams->WindowTimeout, &rxConfigParams->WindowOffset );
+}
+
+bool RegionCN779RxConfig( RxConfigParams_t* rxConfig, int8_t* datarate )
+{
+    RadioModems_t modem;
+    int8_t dr = rxConfig->Datarate;
+    uint8_t maxPayload = 0;
+    int8_t phyDr = 0;
+    uint32_t frequency = rxConfig->Frequency;
+
+    if( Radio.GetStatus( ) != RF_IDLE )
+    {
+        return false;
+    }
+
+    if( rxConfig->RxSlot == RX_SLOT_WIN_1 )
+    {
+        // Apply window 1 frequency
+        frequency = Channels[rxConfig->Channel].Frequency;
+        // Apply the alternative RX 1 window frequency, if it is available
+        if( Channels[rxConfig->Channel].Rx1Frequency != 0 )
+        {
+            frequency = Channels[rxConfig->Channel].Rx1Frequency;
+        }
+    }
+
+    // Read the physical datarate from the datarates table
+    phyDr = DataratesCN779[dr];
+
+    Radio.SetChannel( frequency );
+
+    // Radio configuration
+    if( dr == DR_7 )
+    {
+        modem = MODEM_FSK;
+        Radio.SetRxConfig( modem, 50000, phyDr * 1000, 0, 83333, 5, rxConfig->WindowTimeout, false, 0, true, 0, 0, false, rxConfig->RxContinuous );
+    }
+    else
+    {
+        modem = MODEM_LORA;
+        Radio.SetRxConfig( modem, rxConfig->Bandwidth, phyDr, 1, 0, 8, rxConfig->WindowTimeout, false, 0, false, 0, 0, true, rxConfig->RxContinuous );
+    }
+
+    if( rxConfig->RepeaterSupport == true )
+    {
+        maxPayload = MaxPayloadOfDatarateRepeaterCN779[dr];
+    }
+    else
+    {
+        maxPayload = MaxPayloadOfDatarateCN779[dr];
+    }
+    Radio.SetMaxPayloadLength( modem, maxPayload + LORA_MAC_FRMPAYLOAD_OVERHEAD );
+
+    *datarate = (uint8_t) dr;
+    return true;
+}
+
+bool RegionCN779TxConfig( TxConfigParams_t* txConfig, int8_t* txPower, TimerTime_t* txTimeOnAir )
+{
+    RadioModems_t modem;
+    int8_t phyDr = DataratesCN779[txConfig->Datarate];
+    int8_t txPowerLimited = LimitTxPower( txConfig->TxPower, Bands[Channels[txConfig->Channel].Band].TxMaxPower, txConfig->Datarate, ChannelsMask );
+    uint32_t bandwidth = GetBandwidth( txConfig->Datarate );
+    int8_t phyTxPower = 0;
+
+    // Calculate physical TX power
+    phyTxPower = RegionCommonComputeTxPower( txPowerLimited, txConfig->MaxEirp, txConfig->AntennaGain );
+
+    // Setup the radio frequency
+    Radio.SetChannel( Channels[txConfig->Channel].Frequency );
+
+    if( txConfig->Datarate == DR_7 )
+    { // High Speed FSK channel
+        modem = MODEM_FSK;
+        Radio.SetTxConfig( modem, phyTxPower, 25000, bandwidth, phyDr * 1000, 0, 5, false, true, 0, 0, false, 3000 );
+    }
+    else
+    {
+        modem = MODEM_LORA;
+        Radio.SetTxConfig( modem, phyTxPower, 0, bandwidth, phyDr, 1, 8, false, true, 0, 0, false, 3000 );
+    }
+
+    // Setup maximum payload lenght of the radio driver
+    Radio.SetMaxPayloadLength( modem, txConfig->PktLen );
+    // Get the time-on-air of the next tx frame
+    *txTimeOnAir = Radio.TimeOnAir( modem, txConfig->PktLen );
+
+    *txPower = txPowerLimited;
+    return true;
+}
+
+uint8_t RegionCN779LinkAdrReq( LinkAdrReqParams_t* linkAdrReq, int8_t* drOut, int8_t* txPowOut, uint8_t* nbRepOut, uint8_t* nbBytesParsed )
+{
+    uint8_t status = 0x07;
+    RegionCommonLinkAdrParams_t linkAdrParams;
+    uint8_t nextIndex = 0;
+    uint8_t bytesProcessed = 0;
+    uint16_t chMask = 0;
+    GetPhyParams_t getPhy;
+    PhyParam_t phyParam;
+    RegionCommonLinkAdrReqVerifyParams_t linkAdrVerifyParams;
+
+    while( bytesProcessed < linkAdrReq->PayloadSize )
+    {
+        // Get ADR request parameters
+        nextIndex = RegionCommonParseLinkAdrReq( &( linkAdrReq->Payload[bytesProcessed] ), &linkAdrParams );
+
+        if( nextIndex == 0 )
+            break; // break loop, since no more request has been found
+
+        // Update bytes processed
+        bytesProcessed += nextIndex;
+
+        // Revert status, as we only check the last ADR request for the channel mask KO
+        status = 0x07;
+
+        // Setup temporary channels mask
+        chMask = linkAdrParams.ChMask;
+
+        // Verify channels mask
+        if( ( linkAdrParams.ChMaskCtrl == 0 ) && ( chMask == 0 ) )
+        {
+            status &= 0xFE; // Channel mask KO
+        }
+        else if( ( ( linkAdrParams.ChMaskCtrl >= 1 ) && ( linkAdrParams.ChMaskCtrl <= 5 )) ||
+                ( linkAdrParams.ChMaskCtrl >= 7 ) )
+        {
+            // RFU
+            status &= 0xFE; // Channel mask KO
+        }
+        else
+        {
+            for( uint8_t i = 0; i < CN779_MAX_NB_CHANNELS; i++ )
+            {
+                if( linkAdrParams.ChMaskCtrl == 6 )
+                {
+                    if( Channels[i].Frequency != 0 )
+                    {
+                        chMask |= 1 << i;
+                    }
+                }
+                else
+                {
+                    if( ( ( chMask & ( 1 << i ) ) != 0 ) &&
+                        ( Channels[i].Frequency == 0 ) )
+                    {// Trying to enable an undefined channel
+                        status &= 0xFE; // Channel mask KO
+                    }
+                }
+            }
+        }
+    }
+
+    // Get the minimum possible datarate
+    getPhy.Attribute = PHY_MIN_TX_DR;
+    getPhy.UplinkDwellTime = linkAdrReq->UplinkDwellTime;
+    phyParam = RegionCN779GetPhyParam( &getPhy );
+
+    linkAdrVerifyParams.Status = status;
+    linkAdrVerifyParams.AdrEnabled = linkAdrReq->AdrEnabled;
+    linkAdrVerifyParams.Datarate = linkAdrParams.Datarate;
+    linkAdrVerifyParams.TxPower = linkAdrParams.TxPower;
+    linkAdrVerifyParams.NbRep = linkAdrParams.NbRep;
+    linkAdrVerifyParams.CurrentDatarate = linkAdrReq->CurrentDatarate;
+    linkAdrVerifyParams.CurrentTxPower = linkAdrReq->CurrentTxPower;
+    linkAdrVerifyParams.CurrentNbRep = linkAdrReq->CurrentNbRep;
+    linkAdrVerifyParams.NbChannels = CN779_MAX_NB_CHANNELS;
+    linkAdrVerifyParams.ChannelsMask = &chMask;
+    linkAdrVerifyParams.MinDatarate = ( int8_t )phyParam.Value;
+    linkAdrVerifyParams.MaxDatarate = CN779_TX_MAX_DATARATE;
+    linkAdrVerifyParams.Channels = Channels;
+    linkAdrVerifyParams.MinTxPower = CN779_MIN_TX_POWER;
+    linkAdrVerifyParams.MaxTxPower = CN779_MAX_TX_POWER;
+
+    // Verify the parameters and update, if necessary
+    status = RegionCommonLinkAdrReqVerifyParams( &linkAdrVerifyParams, &linkAdrParams.Datarate, &linkAdrParams.TxPower, &linkAdrParams.NbRep );
+
+    // Update channelsMask if everything is correct
+    if( status == 0x07 )
+    {
+        // Set the channels mask to a default value
+        memset1( ( uint8_t* )ChannelsMask, 0, sizeof( ChannelsMask ) );
+        // Update the channels mask
+        ChannelsMask[0] = chMask;
+    }
+
+    // Update status variables
+    *drOut = linkAdrParams.Datarate;
+    *txPowOut = linkAdrParams.TxPower;
+    *nbRepOut = linkAdrParams.NbRep;
+    *nbBytesParsed = bytesProcessed;
+
+    return status;
+}
+
+uint8_t RegionCN779RxParamSetupReq( RxParamSetupReqParams_t* rxParamSetupReq )
+{
+    uint8_t status = 0x07;
+
+    // Verify radio frequency
+    if( Radio.CheckRfFrequency( rxParamSetupReq->Frequency ) == false )
+    {
+        status &= 0xFE; // Channel frequency KO
+    }
+
+    // Verify datarate
+    if( RegionCommonValueInRange( rxParamSetupReq->Datarate, CN779_RX_MIN_DATARATE, CN779_RX_MAX_DATARATE ) == false )
+    {
+        status &= 0xFD; // Datarate KO
+    }
+
+    // Verify datarate offset
+    if( RegionCommonValueInRange( rxParamSetupReq->DrOffset, CN779_MIN_RX1_DR_OFFSET, CN779_MAX_RX1_DR_OFFSET ) == false )
+    {
+        status &= 0xFB; // Rx1DrOffset range KO
+    }
+
+    return status;
+}
+
+uint8_t RegionCN779NewChannelReq( NewChannelReqParams_t* newChannelReq )
+{
+    uint8_t status = 0x03;
+    ChannelAddParams_t channelAdd;
+    ChannelRemoveParams_t channelRemove;
+
+    if( newChannelReq->NewChannel->Frequency == 0 )
+    {
+        channelRemove.ChannelId = newChannelReq->ChannelId;
+
+        // Remove
+        if( RegionCN779ChannelsRemove( &channelRemove ) == false )
+        {
+            status &= 0xFC;
+        }
+    }
+    else
+    {
+        channelAdd.NewChannel = newChannelReq->NewChannel;
+        channelAdd.ChannelId = newChannelReq->ChannelId;
+
+        switch( RegionCN779ChannelAdd( &channelAdd ) )
+        {
+            case LORAMAC_STATUS_OK:
+            {
+                break;
+            }
+            case LORAMAC_STATUS_FREQUENCY_INVALID:
+            {
+                status &= 0xFE;
+                break;
+            }
+            case LORAMAC_STATUS_DATARATE_INVALID:
+            {
+                status &= 0xFD;
+                break;
+            }
+            case LORAMAC_STATUS_FREQ_AND_DR_INVALID:
+            {
+                status &= 0xFC;
+                break;
+            }
+            default:
+            {
+                status &= 0xFC;
+                break;
+            }
+        }
+    }
+
+    return status;
+}
+
+int8_t RegionCN779TxParamSetupReq( TxParamSetupReqParams_t* txParamSetupReq )
+{
+    return -1;
+}
+
+uint8_t RegionCN779DlChannelReq( DlChannelReqParams_t* dlChannelReq )
+{
+    uint8_t status = 0x03;
+
+    // Verify if the frequency is supported
+    if( VerifyTxFreq( dlChannelReq->Rx1Frequency ) == false )
+    {
+        status &= 0xFE;
+    }
+
+    // Verify if an uplink frequency exists
+    if( Channels[dlChannelReq->ChannelId].Frequency == 0 )
+    {
+        status &= 0xFD;
+    }
+
+    // Apply Rx1 frequency, if the status is OK
+    if( status == 0x03 )
+    {
+        Channels[dlChannelReq->ChannelId].Rx1Frequency = dlChannelReq->Rx1Frequency;
+    }
+
+    return status;
+}
+
+int8_t RegionCN779AlternateDr( int8_t currentDr )
+{
+    return currentDr;
+}
+
+void RegionCN779CalcBackOff( CalcBackOffParams_t* calcBackOff )
+{
+    RegionCommonCalcBackOffParams_t calcBackOffParams;
+
+    calcBackOffParams.Channels = Channels;
+    calcBackOffParams.Bands = Bands;
+    calcBackOffParams.LastTxIsJoinRequest = calcBackOff->LastTxIsJoinRequest;
+    calcBackOffParams.Joined = calcBackOff->Joined;
+    calcBackOffParams.DutyCycleEnabled = calcBackOff->DutyCycleEnabled;
+    calcBackOffParams.Channel = calcBackOff->Channel;
+    calcBackOffParams.ElapsedTime = calcBackOff->ElapsedTime;
+    calcBackOffParams.TxTimeOnAir = calcBackOff->TxTimeOnAir;
+
+    RegionCommonCalcBackOff( &calcBackOffParams );
+}
+
+LoRaMacStatus_t RegionCN779NextChannel( NextChanParams_t* nextChanParams, uint8_t* channel, TimerTime_t* time, TimerTime_t* aggregatedTimeOff )
+{
+    uint8_t nbEnabledChannels = 0;
+    uint8_t delayTx = 0;
+    uint8_t enabledChannels[CN779_MAX_NB_CHANNELS] = { 0 };
+    TimerTime_t nextTxDelay = 0;
+
+    if( RegionCommonCountChannels( ChannelsMask, 0, 1 ) == 0 )
+    { // Reactivate default channels
+        ChannelsMask[0] |= LC( 1 ) + LC( 2 ) + LC( 3 );
+    }
+
+    if( nextChanParams->AggrTimeOff <= TimerGetElapsedTime( nextChanParams->LastAggrTx ) )
+    {
+        // Reset Aggregated time off
+        *aggregatedTimeOff = 0;
+
+        // Update bands Time OFF
+        nextTxDelay = RegionCommonUpdateBandTimeOff( nextChanParams->Joined, nextChanParams->DutyCycleEnabled, Bands, CN779_MAX_NB_BANDS );
+
+        // Search how many channels are enabled
+        nbEnabledChannels = CountNbOfEnabledChannels( nextChanParams->Joined, nextChanParams->Datarate,
+                                                      ChannelsMask, Channels,
+                                                      Bands, enabledChannels, &delayTx );
+    }
+    else
+    {
+        delayTx++;
+        nextTxDelay = nextChanParams->AggrTimeOff - TimerGetElapsedTime( nextChanParams->LastAggrTx );
+    }
+
+    if( nbEnabledChannels > 0 )
+    {
+        // We found a valid channel
+        *channel = enabledChannels[randr( 0, nbEnabledChannels - 1 )];
+
+        *time = 0;
+        return LORAMAC_STATUS_OK;
+    }
+    else
+    {
+        if( delayTx > 0 )
+        {
+            // Delay transmission due to AggregatedTimeOff or to a band time off
+            *time = nextTxDelay;
+            return LORAMAC_STATUS_DUTYCYCLE_RESTRICTED;
+        }
+        // Datarate not supported by any channel, restore defaults
+        ChannelsMask[0] |= LC( 1 ) + LC( 2 ) + LC( 3 );
+        *time = 0;
+        return LORAMAC_STATUS_NO_CHANNEL_FOUND;
+    }
+}
+
+LoRaMacStatus_t RegionCN779ChannelAdd( ChannelAddParams_t* channelAdd )
+{
+    uint8_t band = 0;
+    bool drInvalid = false;
+    bool freqInvalid = false;
+    uint8_t id = channelAdd->ChannelId;
+
+    if( id >= CN779_MAX_NB_CHANNELS )
+    {
+        return LORAMAC_STATUS_PARAMETER_INVALID;
+    }
+
+    // Validate the datarate range
+    if( RegionCommonValueInRange( channelAdd->NewChannel->DrRange.Fields.Min, CN779_TX_MIN_DATARATE, CN779_TX_MAX_DATARATE ) == false )
+    {
+        drInvalid = true;
+    }
+    if( RegionCommonValueInRange( channelAdd->NewChannel->DrRange.Fields.Max, CN779_TX_MIN_DATARATE, CN779_TX_MAX_DATARATE ) == false )
+    {
+        drInvalid = true;
+    }
+    if( channelAdd->NewChannel->DrRange.Fields.Min > channelAdd->NewChannel->DrRange.Fields.Max )
+    {
+        drInvalid = true;
+    }
+
+    // Default channels don't accept all values
+    if( id < CN779_NUMB_DEFAULT_CHANNELS )
+    {
+        // Validate the datarate range for min: must be DR_0
+        if( channelAdd->NewChannel->DrRange.Fields.Min > DR_0 )
+        {
+            drInvalid = true;
+        }
+        // Validate the datarate range for max: must be DR_5 <= Max <= TX_MAX_DATARATE
+        if( RegionCommonValueInRange( channelAdd->NewChannel->DrRange.Fields.Max, DR_5, CN779_TX_MAX_DATARATE ) == false )
+        {
+            drInvalid = true;
+        }
+        // We are not allowed to change the frequency
+        if( channelAdd->NewChannel->Frequency != Channels[id].Frequency )
+        {
+            freqInvalid = true;
+        }
+    }
+
+    // Check frequency
+    if( freqInvalid == false )
+    {
+        if( VerifyTxFreq( channelAdd->NewChannel->Frequency ) == false )
+        {
+            freqInvalid = true;
+        }
+    }
+
+    // Check status
+    if( ( drInvalid == true ) && ( freqInvalid == true ) )
+    {
+        return LORAMAC_STATUS_FREQ_AND_DR_INVALID;
+    }
+    if( drInvalid == true )
+    {
+        return LORAMAC_STATUS_DATARATE_INVALID;
+    }
+    if( freqInvalid == true )
+    {
+        return LORAMAC_STATUS_FREQUENCY_INVALID;
+    }
+
+    memcpy1( ( uint8_t* )( Channels + id ), ( uint8_t* )channelAdd->NewChannel, sizeof( Channels[id] ) );
+    Channels[id].Band = band;
+    ChannelsMask[0] |= ( 1 << id );
+    return LORAMAC_STATUS_OK;
+}
+
+bool RegionCN779ChannelsRemove( ChannelRemoveParams_t* channelRemove  )
+{
+    uint8_t id = channelRemove->ChannelId;
+
+    if( id < CN779_NUMB_DEFAULT_CHANNELS )
+    {
+        return false;
+    }
+
+    // Remove the channel from the list of channels
+    Channels[id] = ( ChannelParams_t ){ 0, 0, { 0 }, 0 };
+
+    return RegionCommonChanDisable( ChannelsMask, id, CN779_MAX_NB_CHANNELS );
+}
+
+void RegionCN779SetContinuousWave( ContinuousWaveParams_t* continuousWave )
+{
+    int8_t txPowerLimited = LimitTxPower( continuousWave->TxPower, Bands[Channels[continuousWave->Channel].Band].TxMaxPower, continuousWave->Datarate, ChannelsMask );
+    int8_t phyTxPower = 0;
+    uint32_t frequency = Channels[continuousWave->Channel].Frequency;
+
+    // Calculate physical TX power
+    phyTxPower = RegionCommonComputeTxPower( txPowerLimited, continuousWave->MaxEirp, continuousWave->AntennaGain );
+
+    Radio.SetTxContinuousWave( frequency, phyTxPower, continuousWave->Timeout );
+}
+
+uint8_t RegionCN779ApplyDrOffset( uint8_t downlinkDwellTime, int8_t dr, int8_t drOffset )
+{
+    int8_t datarate = dr - drOffset;
+
+    if( datarate < 0 )
+    {
+        datarate = DR_0;
+    }
+    return datarate;
+}
+
+void RegionCN779RxBeaconSetup( RxBeaconSetup_t* rxBeaconSetup, uint8_t* outDr )
+{
+    RegionCommonRxBeaconSetupParams_t regionCommonRxBeaconSetup;
+
+    regionCommonRxBeaconSetup.Datarates = DataratesCN779;
+    regionCommonRxBeaconSetup.Frequency = rxBeaconSetup->Frequency;
+    regionCommonRxBeaconSetup.BeaconSize = CN779_BEACON_SIZE;
+    regionCommonRxBeaconSetup.BeaconDatarate = CN779_BEACON_CHANNEL_DR;
+    regionCommonRxBeaconSetup.BeaconChannelBW = CN779_BEACON_CHANNEL_BW;
+    regionCommonRxBeaconSetup.RxTime = rxBeaconSetup->RxTime;
+    regionCommonRxBeaconSetup.SymbolTimeout = rxBeaconSetup->SymbolTimeout;
+
+    RegionCommonRxBeaconSetup( &regionCommonRxBeaconSetup );
+
+    // Store downlink datarate
+    *outDr = CN779_BEACON_CHANNEL_DR;
+}