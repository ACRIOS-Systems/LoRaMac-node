--- conflicted
+++ resolved
@@ -1,615 +1,591 @@
-/*!
- * \file      RegionCommon.c
- *
- * \brief     LoRa MAC common region implementation
- *
- * \copyright Revised BSD License, see section \ref LICENSE.
- *
- * \code
- *                ______                              _
- *               / _____)             _              | |
- *              ( (____  _____ ____ _| |_ _____  ____| |__
- *               \____ \| ___ |    (_   _) ___ |/ ___)  _ \
- *               _____) ) ____| | | || |_| ____( (___| | | |
- *              (______/|_____)_|_|_| \__)_____)\____)_| |_|
- *              (C)2013-2017 Semtech
- *
- *               ___ _____ _   ___ _  _____ ___  ___  ___ ___
- *              / __|_   _/_\ / __| |/ / __/ _ \| _ \/ __| __|
- *              \__ \ | |/ _ \ (__| ' <| _| (_) |   / (__| _|
- *              |___/ |_/_/ \_\___|_|\_\_| \___/|_|_\\___|___|
- *              embedded.connectivity.solutions===============
- *
- * \endcode
- *
- * \author    Miguel Luis ( Semtech )
- *
- * \author    Gregory Cristian ( Semtech )
- *
- * \author    Daniel Jaeckle ( STACKFORCE )
- */
-#include <math.h>
-#include "radio.h"
-#include "utilities.h"
-#include "RegionCommon.h"
-
-#define BACKOFF_DC_1_HOUR                   100
-#define BACKOFF_DC_10_HOURS                 1000
-#define BACKOFF_DC_24_HOURS                 10000
-#define BACKOFF_DC_TIMER_PERIOD_FACTOR      100
-
-#ifndef DUTY_CYCLE_TIME_PERIOD
-/*!
- * Default duty cycle time period is 1 hour = 3600000 ms
- */
-#define DUTY_CYCLE_TIME_PERIOD              3600000
-#endif
-
-static uint16_t GetDutyCycle( Band_t* band, bool joined, SysTime_t elapsedTimeSinceStartup )
-{
-    uint16_t joinDutyCycle = RegionCommonGetJoinDc( elapsedTimeSinceStartup );
-    uint16_t dutyCycle = band->DCycle;
-
-    if( joined == false )
-    {
-        // Get the join duty cycle which depends on the runtime
-        joinDutyCycle = RegionCommonGetJoinDc( elapsedTimeSinceStartup );
-        // Take the most restrictive duty cycle
-        dutyCycle = MAX( dutyCycle, joinDutyCycle );
-    }
-
-    // Prevent value of 0
-    if( dutyCycle == 0 )
-    {
-        dutyCycle = 1;
-    }
-
-    return dutyCycle;
-}
-
-static uint16_t SetMaxTimeCredits( Band_t* band, bool joined, SysTime_t elapsedTimeSinceStartup )
-{
-    uint16_t dutyCycle = band->DCycle;
-    uint8_t timePeriodFactor = 1;
-
-    // Get the band duty cycle. If not joined, the function either returns the join duty cycle
-    // or the band duty cycle, whichever is more restrictive.
-    dutyCycle = GetDutyCycle( band, joined, elapsedTimeSinceStartup );
-
-    if( joined == false )
-    {
-        // Apply a factor to increase the maximum time period of observation
-        timePeriodFactor = dutyCycle / BACKOFF_DC_TIMER_PERIOD_FACTOR;
-    }
-
-    // Setup the maximum allowed credits
-    band->MaxTimeCredits = DUTY_CYCLE_TIME_PERIOD * timePeriodFactor;
-
-    // In case if it is the first time, update also the current
-    // time credits
-    if( band->LastBandUpdateTime == 0 )
-    {
-        band->TimeCredits = band->MaxTimeCredits;
-    }
-
-    return dutyCycle;
-}
-
-static uint16_t UpdateTimeCredits( Band_t* band, bool joined, bool dutyCycleEnabled,
-                                   bool lastTxIsJoinRequest, SysTime_t elapsedTimeSinceStartup,
-                                   TimerTime_t currentTime )
-{
-    uint16_t dutyCycle = SetMaxTimeCredits( band, joined, elapsedTimeSinceStartup );
-
-    if( joined == false )
-    {
-        if( ( dutyCycleEnabled == false ) &&
-            ( lastTxIsJoinRequest == false ) )
-        {
-            // This is the case when the duty cycle is off and the last uplink frame was not a join.
-            // This could happen in case of a rejoin, e.g. in compliance test mode.
-            // In this special case we have to set the time off to 0, since the join duty cycle shall only
-            // be applied after the first join request.
-            band->TimeCredits = band->MaxTimeCredits;
-        }
-    }
-    else
-    {
-        if( dutyCycleEnabled == false )
-        {
-            band->TimeCredits = band->MaxTimeCredits;
-        }
-    }
-
-    // Get the difference between now and the last update
-    band->TimeCredits += TimerGetElapsedTime( band->LastBandUpdateTime );
-
-    // Limit band credits to maximum
-    if( band->TimeCredits > band->MaxTimeCredits )
-    {
-        band->TimeCredits = band->MaxTimeCredits;
-    }
-
-    // Synchronize update time
-    band->LastBandUpdateTime = currentTime;
-
-    return dutyCycle;
-}
-
-static uint8_t CountChannels( uint16_t mask, uint8_t nbBits )
-{
-    uint8_t nbActiveBits = 0;
-
-    for( uint8_t j = 0; j < nbBits; j++ )
-    {
-        if( ( mask & ( 1 << j ) ) == ( 1 << j ) )
-        {
-            nbActiveBits++;
-        }
-    }
-    return nbActiveBits;
-}
-
-uint16_t RegionCommonGetJoinDc( SysTime_t elapsedTime )
-{
-    uint16_t dutyCycle = 0;
-
-    if( elapsedTime.Seconds < 3600 )
-    {
-        dutyCycle = BACKOFF_DC_1_HOUR;
-    }
-    else if( elapsedTime.Seconds < ( 3600 + 36000 ) )
-    {
-        dutyCycle = BACKOFF_DC_10_HOURS;
-    }
-    else
-    {
-        dutyCycle = BACKOFF_DC_24_HOURS;
-    }
-    return dutyCycle;
-}
-
-bool RegionCommonChanVerifyDr( uint8_t nbChannels, uint16_t* channelsMask, int8_t dr, int8_t minDr, int8_t maxDr, ChannelParams_t* channels )
-{
-    if( RegionCommonValueInRange( dr, minDr, maxDr ) == 0 )
-    {
-        return false;
-    }
-
-    for( uint8_t i = 0, k = 0; i < nbChannels; i += 16, k++ )
-    {
-        for( uint8_t j = 0; j < 16; j++ )
-        {
-            if( ( ( channelsMask[k] & ( 1 << j ) ) != 0 ) )
-            {// Check datarate validity for enabled channels
-                if( RegionCommonValueInRange( dr, ( channels[i + j].DrRange.Fields.Min & 0x0F ),
-                                                  ( channels[i + j].DrRange.Fields.Max & 0x0F ) ) == 1 )
-                {
-                    // At least 1 channel has been found we can return OK.
-                    return true;
-                }
-            }
-        }
-    }
-    return false;
-}
-
-uint8_t RegionCommonValueInRange( int8_t value, int8_t min, int8_t max )
-{
-    if( ( value >= min ) && ( value <= max ) )
-    {
-        return 1;
-    }
-    return 0;
-}
-
-bool RegionCommonChanDisable( uint16_t* channelsMask, uint8_t id, uint8_t maxChannels )
-{
-    uint8_t index = id / 16;
-
-    if( ( index > ( maxChannels / 16 ) ) || ( id >= maxChannels ) )
-    {
-        return false;
-    }
-
-    // Deactivate channel
-    channelsMask[index] &= ~( 1 << ( id % 16 ) );
-
-    return true;
-}
-
-uint8_t RegionCommonCountChannels( uint16_t* channelsMask, uint8_t startIdx, uint8_t stopIdx )
-{
-    uint8_t nbChannels = 0;
-
-    if( channelsMask == NULL )
-    {
-        return 0;
-    }
-
-    for( uint8_t i = startIdx; i < stopIdx; i++ )
-    {
-        nbChannels += CountChannels( channelsMask[i], 16 );
-    }
-
-    return nbChannels;
-}
-
-void RegionCommonChanMaskCopy( uint16_t* channelsMaskDest, uint16_t* channelsMaskSrc, uint8_t len )
-{
-    if( ( channelsMaskDest != NULL ) && ( channelsMaskSrc != NULL ) )
-    {
-        for( uint8_t i = 0; i < len; i++ )
-        {
-            channelsMaskDest[i] = channelsMaskSrc[i];
-        }
-    }
-}
-
-void RegionCommonSetBandTxDone( Band_t* band, TimerTime_t lastTxAirTime, bool joined, SysTime_t elapsedTimeSinceStartup )
-{
-    // Get the band duty cycle. If not joined, the function either returns the join duty cycle
-    // or the band duty cycle, whichever is more restrictive.
-    uint16_t dutyCycle = GetDutyCycle( band, joined, elapsedTimeSinceStartup );
-
-    // Reduce with transmission time
-    if( band->TimeCredits > ( lastTxAirTime * dutyCycle ) )
-    {
-        // Reduce time credits by the time of air
-        band->TimeCredits -= ( lastTxAirTime * dutyCycle );
-    }
-    else
-    {
-        band->TimeCredits = 0;
-    }
-}
-
-TimerTime_t RegionCommonUpdateBandTimeOff( bool joined, Band_t* bands,
-                                           uint8_t nbBands, bool dutyCycleEnabled,
-                                           bool lastTxIsJoinRequest, SysTime_t elapsedTimeSinceStartup,
-                                           TimerTime_t expectedTimeOnAir )
-{
-    TimerTime_t minTimeToWait = TIMERTIME_T_MAX;
-    TimerTime_t currentTime = TimerGetCurrentTime( );
-    TimerTime_t creditCosts = 0;
-    uint16_t dutyCycle = 1;
-    uint8_t validBands = 0;
-
-    for( uint8_t i = 0; i < nbBands; i++ )
-    {
-        // Synchronization of bands and credits
-        dutyCycle = UpdateTimeCredits( &bands[i], joined, dutyCycleEnabled,
-                                       lastTxIsJoinRequest, elapsedTimeSinceStartup,
-                                       currentTime );
-
-        // Calculate the credit costs for the next transmission
-        // with the duty cycle and the expected time on air
-        creditCosts = expectedTimeOnAir * dutyCycle;
-
-        // Check if the band is ready for transmission. Its ready,
-        // when the duty cycle is off, or the TimeCredits of the band
-        // is higher than the credit costs for the transmission.
-        if( ( bands[i].TimeCredits > creditCosts ) ||
-            ( dutyCycleEnabled == false ) )
-        {
-            bands[i].ReadyForTransmission = true;
-            // This band is a potential candidate for an
-            // upcoming transmission, so increase the counter.
-            validBands++;
-        }
-        else
-        {
-            // In this case, the band has not enough credits
-            // for the next transmission.
-            bands[i].ReadyForTransmission = false;
-
-            if( bands[i].MaxTimeCredits > creditCosts )
-            {
-                // The band can only be taken into account, if the maximum credits
-                // of the band are higher than the credit costs.
-                // We calculate the minTimeToWait among the bands which are not
-                // ready for transmission and which are potentially available
-                // for a transmission in the future.
-                minTimeToWait = MIN( minTimeToWait, ( creditCosts - bands[i].TimeCredits ) );
-                // This band is a potential candidate for an
-                // upcoming transmission (even if its time credits are not enough
-                // at the moment), so increase the counter.
-                validBands++;
-            }
-        }
-    }
-
-
-    if( validBands == 0 )
-    {
-        // There is no valid band available to handle a transmission
-        // in the given DUTY_CYCLE_TIME_PERIOD.
-        return TIMERTIME_T_MAX;
-    }
-    return minTimeToWait;
-}
-
-uint8_t RegionCommonParseLinkAdrReq( uint8_t* payload, RegionCommonLinkAdrParams_t* linkAdrParams )
-{
-    uint8_t retIndex = 0;
-
-    if( payload[0] == SRV_MAC_LINK_ADR_REQ )
-    {
-        // Parse datarate and tx power
-        linkAdrParams->Datarate = payload[1];
-        linkAdrParams->TxPower = linkAdrParams->Datarate & 0x0F;
-        linkAdrParams->Datarate = ( linkAdrParams->Datarate >> 4 ) & 0x0F;
-        // Parse ChMask
-        linkAdrParams->ChMask = ( uint16_t )payload[2];
-        linkAdrParams->ChMask |= ( uint16_t )payload[3] << 8;
-        // Parse ChMaskCtrl and nbRep
-        linkAdrParams->NbRep = payload[4];
-        linkAdrParams->ChMaskCtrl = ( linkAdrParams->NbRep >> 4 ) & 0x07;
-        linkAdrParams->NbRep &= 0x0F;
-
-        // LinkAdrReq has 4 bytes length + 1 byte CMD
-        retIndex = 5;
-    }
-    return retIndex;
-}
-
-uint8_t RegionCommonLinkAdrReqVerifyParams( RegionCommonLinkAdrReqVerifyParams_t* verifyParams, int8_t* dr, int8_t* txPow, uint8_t* nbRep )
-{
-    uint8_t status = verifyParams->Status;
-    int8_t datarate = verifyParams->Datarate;
-    int8_t txPower = verifyParams->TxPower;
-    int8_t nbRepetitions = verifyParams->NbRep;
-
-    // Handle the case when ADR is off.
-    if( verifyParams->AdrEnabled == false )
-    {
-        // When ADR is disable juts ignore all parameters except the channel mask
-        datarate = verifyParams->CurrentDatarate;
-        txPower = verifyParams->CurrentTxPower;
-        nbRepetitions = verifyParams->CurrentNbRep;
-    }
-
-    if( status != 0 )
-    {
-        // Verify datarate. The variable phyParam. Value contains the minimum allowed datarate.
-<<<<<<< HEAD
-        if( ( verifyParams->Version.Fields.Minor >= 1 ) && ( datarate == 0xF ) )
-=======
-        if( datarate == 0x0F )
->>>>>>> e9803b9f
-        { // 0xF means that the device MUST ignore that field, and keep the current parameter value.
-            datarate =  verifyParams->CurrentDatarate;
-        }
-        else if( RegionCommonChanVerifyDr( verifyParams->NbChannels, verifyParams->ChannelsMask, datarate,
-                                      verifyParams->MinDatarate, verifyParams->MaxDatarate, verifyParams->Channels  ) == false )
-        {
-            status &= 0xFD; // Datarate KO
-        }
-
-        // Verify tx power
-<<<<<<< HEAD
-        if( (  verifyParams->Version.Fields.Minor >= 1 ) && ( txPower == 0xF ) )
-=======
-        if( txPower == 0x0F )
->>>>>>> e9803b9f
-        { // 0xF means that the device MUST ignore that field, and keep the current parameter value.
-            txPower =  verifyParams->CurrentTxPower;
-        }
-        else if( RegionCommonValueInRange( txPower, verifyParams->MaxTxPower, verifyParams->MinTxPower ) == 0 )
-        {
-            // Verify if the maximum TX power is exceeded
-            if( verifyParams->MaxTxPower > txPower )
-            { // Apply maximum TX power. Accept TX power.
-                txPower = verifyParams->MaxTxPower;
-            }
-            else
-            {
-                status &= 0xFB; // TxPower KO
-            }
-        }
-    }
-
-    // If the status is ok, verify the NbRep
-    if( status == 0x07 )
-    {
-<<<<<<< HEAD
-        if( verifyParams->Version.Fields.Minor < 1 )
-        {
-            if( nbRepetitions == 0 )
-            { // Restore the default value.
-                nbRepetitions = 1;
-            }
-        }
-        else
-        {
-            if( nbRepetitions == 0 )
-            {  // Keep the current NbTrans value unchanged.
-                nbRepetitions = verifyParams->CurrentNbRep;
-            }
-=======
-        if( nbRepetitions == 0 )
-        { // Set nbRep to the default value of 1.
-            nbRepetitions = 1;
->>>>>>> e9803b9f
-        }
-    }
-
-    // Apply changes
-    *dr = datarate;
-    *txPow = txPower;
-    *nbRep = nbRepetitions;
-
-    return status;
-}
-
-double RegionCommonComputeSymbolTimeLoRa( uint8_t phyDr, uint32_t bandwidth )
-{
-    return ( ( double )( 1 << phyDr ) / ( double )bandwidth ) * 1000;
-}
-
-double RegionCommonComputeSymbolTimeFsk( uint8_t phyDr )
-{
-    return ( 8.0 / ( double )phyDr ); // 1 symbol equals 1 byte
-}
-
-void RegionCommonComputeRxWindowParameters( double tSymbol, uint8_t minRxSymbols, uint32_t rxError, uint32_t wakeUpTime, uint32_t* windowTimeout, int32_t* windowOffset )
-{
-    *windowTimeout = MAX( ( uint32_t )ceil( ( ( 2 * minRxSymbols - 8 ) * tSymbol + 2 * rxError ) / tSymbol ), minRxSymbols ); // Computed number of symbols
-    *windowOffset = ( int32_t )ceil( ( 4.0 * tSymbol ) - ( ( *windowTimeout * tSymbol ) / 2.0 ) - wakeUpTime );
-}
-
-int8_t RegionCommonComputeTxPower( int8_t txPowerIndex, float maxEirp, float antennaGain )
-{
-    int8_t phyTxPower = 0;
-
-    phyTxPower = ( int8_t )floor( ( maxEirp - ( txPowerIndex * 2U ) ) - antennaGain );
-
-    return phyTxPower;
-}
-
-void RegionCommonRxBeaconSetup( RegionCommonRxBeaconSetupParams_t* rxBeaconSetupParams )
-{
-    bool rxContinuous = true;
-    uint8_t datarate;
-
-    // Set the radio into sleep mode
-    Radio.Sleep( );
-
-    // Setup frequency and payload length
-    Radio.SetChannel( rxBeaconSetupParams->Frequency );
-    Radio.SetMaxPayloadLength( MODEM_LORA, rxBeaconSetupParams->BeaconSize );
-
-    // Check the RX continuous mode
-    if( rxBeaconSetupParams->RxTime != 0 )
-    {
-        rxContinuous = false;
-    }
-
-    // Get region specific datarate
-    datarate = rxBeaconSetupParams->Datarates[rxBeaconSetupParams->BeaconDatarate];
-
-    // Setup radio
-    Radio.SetRxConfig( MODEM_LORA, rxBeaconSetupParams->BeaconChannelBW, datarate,
-                       1, 0, 10, rxBeaconSetupParams->SymbolTimeout, true, rxBeaconSetupParams->BeaconSize, false, 0, 0, false, rxContinuous );
-
-    Radio.Rx( rxBeaconSetupParams->RxTime );
-}
-
-void RegionCommonCountNbOfEnabledChannels( RegionCommonCountNbOfEnabledChannelsParams_t* countNbOfEnabledChannelsParams,
-                                           uint8_t* enabledChannels, uint8_t* nbEnabledChannels, uint8_t* nbRestrictedChannels )
-{
-    uint8_t nbChannelCount = 0;
-    uint8_t nbRestrictedChannelsCount = 0;
-
-    for( uint8_t i = 0, k = 0; i < countNbOfEnabledChannelsParams->MaxNbChannels; i += 16, k++ )
-    {
-        for( uint8_t j = 0; j < 16; j++ )
-        {
-            if( ( countNbOfEnabledChannelsParams->ChannelsMask[k] & ( 1 << j ) ) != 0 )
-            {
-                if( countNbOfEnabledChannelsParams->Channels[i + j].Frequency == 0 )
-                { // Check if the channel is enabled
-                    continue;
-                }
-                if( ( countNbOfEnabledChannelsParams->Joined == false ) &&
-                    ( countNbOfEnabledChannelsParams->JoinChannels != NULL ) )
-                {
-                    if( ( countNbOfEnabledChannelsParams->JoinChannels[k] & ( 1 << j ) ) == 0 )
-                    {
-                        continue;
-                    }
-                }
-                if( RegionCommonValueInRange( countNbOfEnabledChannelsParams->Datarate,
-                                              countNbOfEnabledChannelsParams->Channels[i + j].DrRange.Fields.Min,
-                                              countNbOfEnabledChannelsParams->Channels[i + j].DrRange.Fields.Max ) == false )
-                { // Check if the current channel selection supports the given datarate
-                    continue;
-                }
-                if( countNbOfEnabledChannelsParams->Bands[countNbOfEnabledChannelsParams->Channels[i + j].Band].ReadyForTransmission == false )
-                { // Check if the band is available for transmission
-                    nbRestrictedChannelsCount++;
-                    continue;
-                }
-                enabledChannels[nbChannelCount++] = i + j;
-            }
-        }
-    }
-    *nbEnabledChannels = nbChannelCount;
-    *nbRestrictedChannels = nbRestrictedChannelsCount;
-}
-
-LoRaMacStatus_t RegionCommonIdentifyChannels( RegionCommonIdentifyChannelsParam_t* identifyChannelsParam,
-                                              TimerTime_t* aggregatedTimeOff, uint8_t* enabledChannels,
-                                              uint8_t* nbEnabledChannels, uint8_t* nbRestrictedChannels,
-                                              TimerTime_t* nextTxDelay )
-{
-    TimerTime_t elapsed = TimerGetElapsedTime( identifyChannelsParam->LastAggrTx );
-    *nextTxDelay = identifyChannelsParam->AggrTimeOff - elapsed;
-    *nbRestrictedChannels = 1;
-    *nbEnabledChannels = 0;
-
-    if( ( identifyChannelsParam->LastAggrTx == 0 ) ||
-        ( identifyChannelsParam->AggrTimeOff <= elapsed ) )
-    {
-        // Reset Aggregated time off
-        *aggregatedTimeOff = 0;
-
-        // Update bands Time OFF
-        *nextTxDelay = RegionCommonUpdateBandTimeOff( identifyChannelsParam->CountNbOfEnabledChannelsParam->Joined,
-                                                      identifyChannelsParam->CountNbOfEnabledChannelsParam->Bands,
-                                                      identifyChannelsParam->MaxBands,
-                                                      identifyChannelsParam->DutyCycleEnabled,
-                                                      identifyChannelsParam->LastTxIsJoinRequest,
-                                                      identifyChannelsParam->ElapsedTimeSinceStartUp,
-                                                      identifyChannelsParam->ExpectedTimeOnAir );
-
-        RegionCommonCountNbOfEnabledChannels( identifyChannelsParam->CountNbOfEnabledChannelsParam, enabledChannels,
-                                              nbEnabledChannels, nbRestrictedChannels );
-    }
-
-    if( *nbEnabledChannels > 0 )
-    {
-        *nextTxDelay = 0;
-        return LORAMAC_STATUS_OK;
-    }
-    else if( *nbRestrictedChannels > 0 )
-    {
-        return LORAMAC_STATUS_DUTYCYCLE_RESTRICTED;
-    }
-    else
-    {
-        return LORAMAC_STATUS_NO_CHANNEL_FOUND;
-    }
-}
-
-int8_t RegionCommonGetNextLowerTxDr( int8_t dr, int8_t minDr )
-{
-    if( dr == minDr )
-    {
-        return minDr;
-    }
-    else
-    {
-        return( dr - 1 );
-    }
-}
-
-int8_t RegionCommonLimitTxPower( int8_t txPower, int8_t maxBandTxPower )
-{
-    // Limit tx power to the band max
-    return MAX( txPower, maxBandTxPower );
-}
-
-uint32_t RegionCommonGetBandwidth( uint32_t drIndex, const uint32_t* bandwidths )
-{
-    switch( bandwidths[drIndex] )
-    {
-        default:
-        case 125000:
-            return 0;
-        case 250000:
-            return 1;
-        case 500000:
-            return 2;
-    }
-}
+/*!
+ * \file      RegionCommon.c
+ *
+ * \brief     LoRa MAC common region implementation
+ *
+ * \copyright Revised BSD License, see section \ref LICENSE.
+ *
+ * \code
+ *                ______                              _
+ *               / _____)             _              | |
+ *              ( (____  _____ ____ _| |_ _____  ____| |__
+ *               \____ \| ___ |    (_   _) ___ |/ ___)  _ \
+ *               _____) ) ____| | | || |_| ____( (___| | | |
+ *              (______/|_____)_|_|_| \__)_____)\____)_| |_|
+ *              (C)2013-2017 Semtech
+ *
+ *               ___ _____ _   ___ _  _____ ___  ___  ___ ___
+ *              / __|_   _/_\ / __| |/ / __/ _ \| _ \/ __| __|
+ *              \__ \ | |/ _ \ (__| ' <| _| (_) |   / (__| _|
+ *              |___/ |_/_/ \_\___|_|\_\_| \___/|_|_\\___|___|
+ *              embedded.connectivity.solutions===============
+ *
+ * \endcode
+ *
+ * \author    Miguel Luis ( Semtech )
+ *
+ * \author    Gregory Cristian ( Semtech )
+ *
+ * \author    Daniel Jaeckle ( STACKFORCE )
+ */
+#include <math.h>
+#include "radio.h"
+#include "utilities.h"
+#include "RegionCommon.h"
+
+#define BACKOFF_DC_1_HOUR                   100
+#define BACKOFF_DC_10_HOURS                 1000
+#define BACKOFF_DC_24_HOURS                 10000
+#define BACKOFF_DC_TIMER_PERIOD_FACTOR      100
+
+#ifndef DUTY_CYCLE_TIME_PERIOD
+/*!
+ * Default duty cycle time period is 1 hour = 3600000 ms
+ */
+#define DUTY_CYCLE_TIME_PERIOD              3600000
+#endif
+
+static uint16_t GetDutyCycle( Band_t* band, bool joined, SysTime_t elapsedTimeSinceStartup )
+{
+    uint16_t joinDutyCycle = RegionCommonGetJoinDc( elapsedTimeSinceStartup );
+    uint16_t dutyCycle = band->DCycle;
+
+    if( joined == false )
+    {
+        // Get the join duty cycle which depends on the runtime
+        joinDutyCycle = RegionCommonGetJoinDc( elapsedTimeSinceStartup );
+        // Take the most restrictive duty cycle
+        dutyCycle = MAX( dutyCycle, joinDutyCycle );
+    }
+
+    // Prevent value of 0
+    if( dutyCycle == 0 )
+    {
+        dutyCycle = 1;
+    }
+
+    return dutyCycle;
+}
+
+static uint16_t SetMaxTimeCredits( Band_t* band, bool joined, SysTime_t elapsedTimeSinceStartup )
+{
+    uint16_t dutyCycle = band->DCycle;
+    uint8_t timePeriodFactor = 1;
+
+    // Get the band duty cycle. If not joined, the function either returns the join duty cycle
+    // or the band duty cycle, whichever is more restrictive.
+    dutyCycle = GetDutyCycle( band, joined, elapsedTimeSinceStartup );
+
+    if( joined == false )
+    {
+        // Apply a factor to increase the maximum time period of observation
+        timePeriodFactor = dutyCycle / BACKOFF_DC_TIMER_PERIOD_FACTOR;
+    }
+
+    // Setup the maximum allowed credits
+    band->MaxTimeCredits = DUTY_CYCLE_TIME_PERIOD * timePeriodFactor;
+
+    // In case if it is the first time, update also the current
+    // time credits
+    if( band->LastBandUpdateTime == 0 )
+    {
+        band->TimeCredits = band->MaxTimeCredits;
+    }
+
+    return dutyCycle;
+}
+
+static uint16_t UpdateTimeCredits( Band_t* band, bool joined, bool dutyCycleEnabled,
+                                   bool lastTxIsJoinRequest, SysTime_t elapsedTimeSinceStartup,
+                                   TimerTime_t currentTime )
+{
+    uint16_t dutyCycle = SetMaxTimeCredits( band, joined, elapsedTimeSinceStartup );
+
+    if( joined == false )
+    {
+        if( ( dutyCycleEnabled == false ) &&
+            ( lastTxIsJoinRequest == false ) )
+        {
+            // This is the case when the duty cycle is off and the last uplink frame was not a join.
+            // This could happen in case of a rejoin, e.g. in compliance test mode.
+            // In this special case we have to set the time off to 0, since the join duty cycle shall only
+            // be applied after the first join request.
+            band->TimeCredits = band->MaxTimeCredits;
+        }
+    }
+    else
+    {
+        if( dutyCycleEnabled == false )
+        {
+            band->TimeCredits = band->MaxTimeCredits;
+        }
+    }
+
+    // Get the difference between now and the last update
+    band->TimeCredits += TimerGetElapsedTime( band->LastBandUpdateTime );
+
+    // Limit band credits to maximum
+    if( band->TimeCredits > band->MaxTimeCredits )
+    {
+        band->TimeCredits = band->MaxTimeCredits;
+    }
+
+    // Synchronize update time
+    band->LastBandUpdateTime = currentTime;
+
+    return dutyCycle;
+}
+
+static uint8_t CountChannels( uint16_t mask, uint8_t nbBits )
+{
+    uint8_t nbActiveBits = 0;
+
+    for( uint8_t j = 0; j < nbBits; j++ )
+    {
+        if( ( mask & ( 1 << j ) ) == ( 1 << j ) )
+        {
+            nbActiveBits++;
+        }
+    }
+    return nbActiveBits;
+}
+
+uint16_t RegionCommonGetJoinDc( SysTime_t elapsedTime )
+{
+    uint16_t dutyCycle = 0;
+
+    if( elapsedTime.Seconds < 3600 )
+    {
+        dutyCycle = BACKOFF_DC_1_HOUR;
+    }
+    else if( elapsedTime.Seconds < ( 3600 + 36000 ) )
+    {
+        dutyCycle = BACKOFF_DC_10_HOURS;
+    }
+    else
+    {
+        dutyCycle = BACKOFF_DC_24_HOURS;
+    }
+    return dutyCycle;
+}
+
+bool RegionCommonChanVerifyDr( uint8_t nbChannels, uint16_t* channelsMask, int8_t dr, int8_t minDr, int8_t maxDr, ChannelParams_t* channels )
+{
+    if( RegionCommonValueInRange( dr, minDr, maxDr ) == 0 )
+    {
+        return false;
+    }
+
+    for( uint8_t i = 0, k = 0; i < nbChannels; i += 16, k++ )
+    {
+        for( uint8_t j = 0; j < 16; j++ )
+        {
+            if( ( ( channelsMask[k] & ( 1 << j ) ) != 0 ) )
+            {// Check datarate validity for enabled channels
+                if( RegionCommonValueInRange( dr, ( channels[i + j].DrRange.Fields.Min & 0x0F ),
+                                                  ( channels[i + j].DrRange.Fields.Max & 0x0F ) ) == 1 )
+                {
+                    // At least 1 channel has been found we can return OK.
+                    return true;
+                }
+            }
+        }
+    }
+    return false;
+}
+
+uint8_t RegionCommonValueInRange( int8_t value, int8_t min, int8_t max )
+{
+    if( ( value >= min ) && ( value <= max ) )
+    {
+        return 1;
+    }
+    return 0;
+}
+
+bool RegionCommonChanDisable( uint16_t* channelsMask, uint8_t id, uint8_t maxChannels )
+{
+    uint8_t index = id / 16;
+
+    if( ( index > ( maxChannels / 16 ) ) || ( id >= maxChannels ) )
+    {
+        return false;
+    }
+
+    // Deactivate channel
+    channelsMask[index] &= ~( 1 << ( id % 16 ) );
+
+    return true;
+}
+
+uint8_t RegionCommonCountChannels( uint16_t* channelsMask, uint8_t startIdx, uint8_t stopIdx )
+{
+    uint8_t nbChannels = 0;
+
+    if( channelsMask == NULL )
+    {
+        return 0;
+    }
+
+    for( uint8_t i = startIdx; i < stopIdx; i++ )
+    {
+        nbChannels += CountChannels( channelsMask[i], 16 );
+    }
+
+    return nbChannels;
+}
+
+void RegionCommonChanMaskCopy( uint16_t* channelsMaskDest, uint16_t* channelsMaskSrc, uint8_t len )
+{
+    if( ( channelsMaskDest != NULL ) && ( channelsMaskSrc != NULL ) )
+    {
+        for( uint8_t i = 0; i < len; i++ )
+        {
+            channelsMaskDest[i] = channelsMaskSrc[i];
+        }
+    }
+}
+
+void RegionCommonSetBandTxDone( Band_t* band, TimerTime_t lastTxAirTime, bool joined, SysTime_t elapsedTimeSinceStartup )
+{
+    // Get the band duty cycle. If not joined, the function either returns the join duty cycle
+    // or the band duty cycle, whichever is more restrictive.
+    uint16_t dutyCycle = GetDutyCycle( band, joined, elapsedTimeSinceStartup );
+
+    // Reduce with transmission time
+    if( band->TimeCredits > ( lastTxAirTime * dutyCycle ) )
+    {
+        // Reduce time credits by the time of air
+        band->TimeCredits -= ( lastTxAirTime * dutyCycle );
+    }
+    else
+    {
+        band->TimeCredits = 0;
+    }
+}
+
+TimerTime_t RegionCommonUpdateBandTimeOff( bool joined, Band_t* bands,
+                                           uint8_t nbBands, bool dutyCycleEnabled,
+                                           bool lastTxIsJoinRequest, SysTime_t elapsedTimeSinceStartup,
+                                           TimerTime_t expectedTimeOnAir )
+{
+    TimerTime_t minTimeToWait = TIMERTIME_T_MAX;
+    TimerTime_t currentTime = TimerGetCurrentTime( );
+    TimerTime_t creditCosts = 0;
+    uint16_t dutyCycle = 1;
+    uint8_t validBands = 0;
+
+    for( uint8_t i = 0; i < nbBands; i++ )
+    {
+        // Synchronization of bands and credits
+        dutyCycle = UpdateTimeCredits( &bands[i], joined, dutyCycleEnabled,
+                                       lastTxIsJoinRequest, elapsedTimeSinceStartup,
+                                       currentTime );
+
+        // Calculate the credit costs for the next transmission
+        // with the duty cycle and the expected time on air
+        creditCosts = expectedTimeOnAir * dutyCycle;
+
+        // Check if the band is ready for transmission. Its ready,
+        // when the duty cycle is off, or the TimeCredits of the band
+        // is higher than the credit costs for the transmission.
+        if( ( bands[i].TimeCredits > creditCosts ) ||
+            ( dutyCycleEnabled == false ) )
+        {
+            bands[i].ReadyForTransmission = true;
+            // This band is a potential candidate for an
+            // upcoming transmission, so increase the counter.
+            validBands++;
+        }
+        else
+        {
+            // In this case, the band has not enough credits
+            // for the next transmission.
+            bands[i].ReadyForTransmission = false;
+
+            if( bands[i].MaxTimeCredits > creditCosts )
+            {
+                // The band can only be taken into account, if the maximum credits
+                // of the band are higher than the credit costs.
+                // We calculate the minTimeToWait among the bands which are not
+                // ready for transmission and which are potentially available
+                // for a transmission in the future.
+                minTimeToWait = MIN( minTimeToWait, ( creditCosts - bands[i].TimeCredits ) );
+                // This band is a potential candidate for an
+                // upcoming transmission (even if its time credits are not enough
+                // at the moment), so increase the counter.
+                validBands++;
+            }
+        }
+    }
+
+
+    if( validBands == 0 )
+    {
+        // There is no valid band available to handle a transmission
+        // in the given DUTY_CYCLE_TIME_PERIOD.
+        return TIMERTIME_T_MAX;
+    }
+    return minTimeToWait;
+}
+
+uint8_t RegionCommonParseLinkAdrReq( uint8_t* payload, RegionCommonLinkAdrParams_t* linkAdrParams )
+{
+    uint8_t retIndex = 0;
+
+    if( payload[0] == SRV_MAC_LINK_ADR_REQ )
+    {
+        // Parse datarate and tx power
+        linkAdrParams->Datarate = payload[1];
+        linkAdrParams->TxPower = linkAdrParams->Datarate & 0x0F;
+        linkAdrParams->Datarate = ( linkAdrParams->Datarate >> 4 ) & 0x0F;
+        // Parse ChMask
+        linkAdrParams->ChMask = ( uint16_t )payload[2];
+        linkAdrParams->ChMask |= ( uint16_t )payload[3] << 8;
+        // Parse ChMaskCtrl and nbRep
+        linkAdrParams->NbRep = payload[4];
+        linkAdrParams->ChMaskCtrl = ( linkAdrParams->NbRep >> 4 ) & 0x07;
+        linkAdrParams->NbRep &= 0x0F;
+
+        // LinkAdrReq has 4 bytes length + 1 byte CMD
+        retIndex = 5;
+    }
+    return retIndex;
+}
+
+uint8_t RegionCommonLinkAdrReqVerifyParams( RegionCommonLinkAdrReqVerifyParams_t* verifyParams, int8_t* dr, int8_t* txPow, uint8_t* nbRep )
+{
+    uint8_t status = verifyParams->Status;
+    int8_t datarate = verifyParams->Datarate;
+    int8_t txPower = verifyParams->TxPower;
+    int8_t nbRepetitions = verifyParams->NbRep;
+
+    // Handle the case when ADR is off.
+    if( verifyParams->AdrEnabled == false )
+    {
+        // When ADR is off, we are allowed to change the channels mask
+        nbRepetitions = verifyParams->CurrentNbRep;
+        datarate =  verifyParams->CurrentDatarate;
+        txPower =  verifyParams->CurrentTxPower;
+    }
+
+    if( status != 0 )
+    {
+        // Verify datarate. The variable phyParam. Value contains the minimum allowed datarate.
+        if( datarate == 0x0F )
+        { // 0xF means that the device MUST ignore that field, and keep the current parameter value.
+            datarate =  verifyParams->CurrentDatarate;
+        }
+        else if( RegionCommonChanVerifyDr( verifyParams->NbChannels, verifyParams->ChannelsMask, datarate,
+                                      verifyParams->MinDatarate, verifyParams->MaxDatarate, verifyParams->Channels  ) == false )
+        {
+            status &= 0xFD; // Datarate KO
+        }
+
+        // Verify tx power
+        if( txPower == 0x0F )
+        { // 0xF means that the device MUST ignore that field, and keep the current parameter value.
+            txPower =  verifyParams->CurrentTxPower;
+        }
+        else if( RegionCommonValueInRange( txPower, verifyParams->MaxTxPower, verifyParams->MinTxPower ) == 0 )
+        {
+            // Verify if the maximum TX power is exceeded
+            if( verifyParams->MaxTxPower > txPower )
+            { // Apply maximum TX power. Accept TX power.
+                txPower = verifyParams->MaxTxPower;
+            }
+            else
+            {
+                status &= 0xFB; // TxPower KO
+            }
+        }
+    }
+
+    // If the status is ok, verify the NbRep
+    if( status == 0x07 )
+    {
+        if( nbRepetitions == 0 )
+        { // Set nbRep to the default value of 1.
+            nbRepetitions = 1;
+        }
+    }
+
+    // Apply changes
+    *dr = datarate;
+    *txPow = txPower;
+    *nbRep = nbRepetitions;
+
+    return status;
+}
+
+double RegionCommonComputeSymbolTimeLoRa( uint8_t phyDr, uint32_t bandwidth )
+{
+    return ( ( double )( 1 << phyDr ) / ( double )bandwidth ) * 1000;
+}
+
+double RegionCommonComputeSymbolTimeFsk( uint8_t phyDr )
+{
+    return ( 8.0 / ( double )phyDr ); // 1 symbol equals 1 byte
+}
+
+void RegionCommonComputeRxWindowParameters( double tSymbol, uint8_t minRxSymbols, uint32_t rxError, uint32_t wakeUpTime, uint32_t* windowTimeout, int32_t* windowOffset )
+{
+    *windowTimeout = MAX( ( uint32_t )ceil( ( ( 2 * minRxSymbols - 8 ) * tSymbol + 2 * rxError ) / tSymbol ), minRxSymbols ); // Computed number of symbols
+    *windowOffset = ( int32_t )ceil( ( 4.0 * tSymbol ) - ( ( *windowTimeout * tSymbol ) / 2.0 ) - wakeUpTime );
+}
+
+int8_t RegionCommonComputeTxPower( int8_t txPowerIndex, float maxEirp, float antennaGain )
+{
+    int8_t phyTxPower = 0;
+
+    phyTxPower = ( int8_t )floor( ( maxEirp - ( txPowerIndex * 2U ) ) - antennaGain );
+
+    return phyTxPower;
+}
+
+void RegionCommonRxBeaconSetup( RegionCommonRxBeaconSetupParams_t* rxBeaconSetupParams )
+{
+    bool rxContinuous = true;
+    uint8_t datarate;
+
+    // Set the radio into sleep mode
+    Radio.Sleep( );
+
+    // Setup frequency and payload length
+    Radio.SetChannel( rxBeaconSetupParams->Frequency );
+    Radio.SetMaxPayloadLength( MODEM_LORA, rxBeaconSetupParams->BeaconSize );
+
+    // Check the RX continuous mode
+    if( rxBeaconSetupParams->RxTime != 0 )
+    {
+        rxContinuous = false;
+    }
+
+    // Get region specific datarate
+    datarate = rxBeaconSetupParams->Datarates[rxBeaconSetupParams->BeaconDatarate];
+
+    // Setup radio
+    Radio.SetRxConfig( MODEM_LORA, rxBeaconSetupParams->BeaconChannelBW, datarate,
+                       1, 0, 10, rxBeaconSetupParams->SymbolTimeout, true, rxBeaconSetupParams->BeaconSize, false, 0, 0, false, rxContinuous );
+
+    Radio.Rx( rxBeaconSetupParams->RxTime );
+}
+
+void RegionCommonCountNbOfEnabledChannels( RegionCommonCountNbOfEnabledChannelsParams_t* countNbOfEnabledChannelsParams,
+                                           uint8_t* enabledChannels, uint8_t* nbEnabledChannels, uint8_t* nbRestrictedChannels )
+{
+    uint8_t nbChannelCount = 0;
+    uint8_t nbRestrictedChannelsCount = 0;
+
+    for( uint8_t i = 0, k = 0; i < countNbOfEnabledChannelsParams->MaxNbChannels; i += 16, k++ )
+    {
+        for( uint8_t j = 0; j < 16; j++ )
+        {
+            if( ( countNbOfEnabledChannelsParams->ChannelsMask[k] & ( 1 << j ) ) != 0 )
+            {
+                if( countNbOfEnabledChannelsParams->Channels[i + j].Frequency == 0 )
+                { // Check if the channel is enabled
+                    continue;
+                }
+                if( ( countNbOfEnabledChannelsParams->Joined == false ) &&
+                    ( countNbOfEnabledChannelsParams->JoinChannels != NULL ) )
+                {
+                    if( ( countNbOfEnabledChannelsParams->JoinChannels[k] & ( 1 << j ) ) == 0 )
+                    {
+                        continue;
+                    }
+                }
+                if( RegionCommonValueInRange( countNbOfEnabledChannelsParams->Datarate,
+                                              countNbOfEnabledChannelsParams->Channels[i + j].DrRange.Fields.Min,
+                                              countNbOfEnabledChannelsParams->Channels[i + j].DrRange.Fields.Max ) == false )
+                { // Check if the current channel selection supports the given datarate
+                    continue;
+                }
+                if( countNbOfEnabledChannelsParams->Bands[countNbOfEnabledChannelsParams->Channels[i + j].Band].ReadyForTransmission == false )
+                { // Check if the band is available for transmission
+                    nbRestrictedChannelsCount++;
+                    continue;
+                }
+                enabledChannels[nbChannelCount++] = i + j;
+            }
+        }
+    }
+    *nbEnabledChannels = nbChannelCount;
+    *nbRestrictedChannels = nbRestrictedChannelsCount;
+}
+
+LoRaMacStatus_t RegionCommonIdentifyChannels( RegionCommonIdentifyChannelsParam_t* identifyChannelsParam,
+                                              TimerTime_t* aggregatedTimeOff, uint8_t* enabledChannels,
+                                              uint8_t* nbEnabledChannels, uint8_t* nbRestrictedChannels,
+                                              TimerTime_t* nextTxDelay )
+{
+    TimerTime_t elapsed = TimerGetElapsedTime( identifyChannelsParam->LastAggrTx );
+    *nextTxDelay = identifyChannelsParam->AggrTimeOff - elapsed;
+    *nbRestrictedChannels = 1;
+    *nbEnabledChannels = 0;
+
+    if( ( identifyChannelsParam->LastAggrTx == 0 ) ||
+        ( identifyChannelsParam->AggrTimeOff <= elapsed ) )
+    {
+        // Reset Aggregated time off
+        *aggregatedTimeOff = 0;
+
+        // Update bands Time OFF
+        *nextTxDelay = RegionCommonUpdateBandTimeOff( identifyChannelsParam->CountNbOfEnabledChannelsParam->Joined,
+                                                      identifyChannelsParam->CountNbOfEnabledChannelsParam->Bands,
+                                                      identifyChannelsParam->MaxBands,
+                                                      identifyChannelsParam->DutyCycleEnabled,
+                                                      identifyChannelsParam->LastTxIsJoinRequest,
+                                                      identifyChannelsParam->ElapsedTimeSinceStartUp,
+                                                      identifyChannelsParam->ExpectedTimeOnAir );
+
+        RegionCommonCountNbOfEnabledChannels( identifyChannelsParam->CountNbOfEnabledChannelsParam, enabledChannels,
+                                              nbEnabledChannels, nbRestrictedChannels );
+    }
+
+    if( *nbEnabledChannels > 0 )
+    {
+        *nextTxDelay = 0;
+        return LORAMAC_STATUS_OK;
+    }
+    else if( *nbRestrictedChannels > 0 )
+    {
+        return LORAMAC_STATUS_DUTYCYCLE_RESTRICTED;
+    }
+    else
+    {
+        return LORAMAC_STATUS_NO_CHANNEL_FOUND;
+    }
+}
+
+int8_t RegionCommonGetNextLowerTxDr( int8_t dr, int8_t minDr )
+{
+    if( dr == minDr )
+    {
+        return minDr;
+    }
+    else
+    {
+        return( dr - 1 );
+    }
+}
+
+int8_t RegionCommonLimitTxPower( int8_t txPower, int8_t maxBandTxPower )
+{
+    // Limit tx power to the band max
+    return MAX( txPower, maxBandTxPower );
+}
+
+uint32_t RegionCommonGetBandwidth( uint32_t drIndex, const uint32_t* bandwidths )
+{
+    switch( bandwidths[drIndex] )
+    {
+        default:
+        case 125000:
+            return 0;
+        case 250000:
+            return 1;
+        case 500000:
+            return 2;
+    }
+}