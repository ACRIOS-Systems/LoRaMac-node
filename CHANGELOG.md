# Changelog

All notable changes to this project will be documented in this file.

The format is based on [Keep a Changelog](https://keepachangelog.com/en/1.0.0/),
and this project adheres to [Semantic Versioning](https://semver.org/spec/v2.0.0.html).

## LoRaWAN pre-certification results

Please refer to [Releases pre-certification-results](https://github.com/Lora-net/LoRaMac-node/wiki/releases-pre-certification-results) document for further information.

## [Unreleased]

<<<<<<< HEAD
## Added

- Added GitHUb repository and firmware examples version definitions
- Added Version_t Revision field to DutVersionAns message.

## Changed

- Changed fuota-test-01 examples in order to handle the new certification protocol implementation

## Fixed

- Fixed compliance protocol implementation in order to get current versions from the MAC layer
- Fixed `RxAppCnt` parameter endianess handling
- Fixed AS923 max payload lengths by using N values instead of M values.
=======
### Changed

- Changed IMST boards default power source to USB_POWER

### Fixed

- Fixed an issue where the Join back off algorithm wasn't being applied when the duty-cycle enforcement was OFF.
- Fixed `AU915_MAX_RX1_DR_OFFSET` value to 5 instead of 6

### Removed

- Removed NvmCtxCallback calls as they should only be done when a modification happens.
- Removed ClassA, ClassB and ClassC examples.
>>>>>>> 2fbd3178

## [4.4.5] - 2020-10-14

### General

- Release based on "LoRaWAN specification 1.0.4"/"LoRaWAN specification 1.1.1" and "LoRaWAN Regional Parameters 2-1.0.1"
- GitHub reported issues corrections. Please refer to [Release Version 5.0.0](https://github.com/Lora-net/LoRaMac-node/milestone/3)

### Removed

- Removed ClassA, ClassB and ClassC examples.
- Removed AS923 no more used `MaxPayloadOfDatarateDwell1DownAS923` table definition.

### Added

- Added to `FRAGMENTATION_FRAG_SESSION_SETUP_REQ` checks which verify `FragNb` and `FragSize` validity.
- Added missing call to `SX126xSetOperatingMode` on `SX126xSetTxContinuousWave` and `SX126xSetTxInfinitePreamble` functions
- Added new specific board API to initialize the RF switch (`SX126xIoRfSwitchInit`)
- Add to AS923 and KR920 regions a definition for the Rx bandwidth to be used while executing the LBT algorithm
- Added support for other AS923 channel sub plan groups.
- Added FPort filtering to loramac handler packages.
- Added missing NVM update notifications

### Changed

- Refactored function `RegionXXInitDefaults`. Fixes an issue on US based bands where the channels mask was not being reset.
- Changed hard coded `JoinAccept` max payload size (33) by `LORAMAC_JOIN_ACCEPT_FRAME_MAX_SIZE` definition.
- Moved radio operating mode management to specific board implementation
- Changed radio `IsChannelFree API` in order to provide reception bandwidth
- Back port 1.0.4 region implementation improvements
- Changed `RegionCommonComputeSymbolTimeLoRa`, `RegionCommonComputeSymbolTimeFsk` and `RegionCommonComputeRxWindowParameters`
  API implementations to use integer divisions instead of double division.
- Changed DeriveSessionKey10x and DeriveSessionKey11x functions API (Removed pointer based variable usage)

### Fixed

- Fixed `SX126xSetLoRaSymbNumTimeout` to call the workaround only if the number of symbols is equal to or higher than 64.
- Fixed IAR C++ compiler warnings
- Fixed missing `{` after `extern "C"` in `cmac.h` file
- Fixed `FragSessionStatusAns` message construction for `Received&index` field
- Fixed `LoRaMacCryptoHandleJoinAccept` function `DevNonce`, `RJCount0` and `RJCount1` handling.
- Fixed nonce variable declaration
- Fixed `LoRaMacCrypto.c` conditional pre-processing.
- Fixed missing `Rx1Frequency` reset for dynamic channel plans
- Applied Japan ARIB restrictions to the `AS923_1_JP` sub plan
- Applied Regional Parameters 1.0.3.revA ERRATA note concerning the ClassB beacon format
- Fixed SAMR34 compiling issue when `USE_RADIO_DEBUG` directive is defined
- Fixed `SX126xClearIrqStatus` call to only clear read flags
- Fixed GFSK bandwidth handling for SX126x and LR1110 radios.
- Fixed version handling for MC root keys derivation
- Fixed Class B initialization.
- Fixed duty-cycle implementation

## [4.4.4] - 2020-05-26

### General

- Release based on "LoRaWAN specification 1.0.3" and "LoRaWAN Regional Parameters v1.0.3revA"
- GitHub reported issues corrections. Please refer to [Release Version 4.4.4](https://github.com/Lora-net/LoRaMac-node/milestone/6)

### Added

- Added the possibility to setup multicast channels locally
- Added new `SecureElementProcessJoinAccept` API to the `secure-element.h`
- Added possibility to select the secure-element to be used as well as to select if it is pre-provisioned or not
- Added support for LR1110 radio
- Added support for LR1110 crypto-engine to be used as secure-element
- Added support for ATECC608A-TNGLORA secure-element
- Added `LoRaMacDeInitialization` API to ease dynamic region change
- Added possibility to query implemented versions of the LoRaWAN MAC layer and Regional Parameters specifications
- Added `MOTE_MAC_TX_PARAM_SETUP_ANS` as sticky MAC command
- Added a filter to handle multicast downlinks exceptions
- Added `CHANGELOG.md` file

### Changed

- Updated examples to use OTAA activation method by default
- Updated `LmhpFragmentation` implementation
- Updated Radio APIs to handle 32-bit register addresses
- Changed SX126x driver to only process a received packet when there is no CRC error
- Moved `Commissioning.h` files to a single one located under `src/apps/LoRaMac/common` directory
- Updated `Radio.TimeOnAir` API in order to be independent of the current hardware settings
- Moved keys definition and management to the secure-element implementation
- Moved device identity to secure-element `se-identity.h` file
- Changed support of SAML21 platform by SAMR34 platform
- Changed the `MlmeRequest` and `McpsRequest` APIs to report back when the next transmission is possible
- Changed `ResetMacParameters` to perform a complete re-initialization of the regional layer after processing the join accept
- Updated the implementation to verify the MAC commands size
- Changed the way the duty-cycle management is handled

### Removed

- Removed the LoRaWAN keys display on serial terminal
- Removed `GEN_APP_KEY` support as it is equivalent to LoRaWAN 1.1.x `APP_KEY`
- Removed tables definition for repeater support. LoRa-Alliance will provide details on these tables usage in future versions
- Removed Changelog chapter from `readme.md` file

### Fixed

- Fixed `SX126xGetRandom` API implementation
- Fixed SX126x driver missing call to `RadioStandby` in LoRa modem case inside `RadioSetRxConfig` API
- Fixed SX126x driver `LoRaSymbNumTimeout` handling
- Fixed soft-se/cmac for misaligned 32-bit access
- Fixed ping-pong and rx-sensi projects for packets with sizes bigger than 64 bytes handling
- Fixed missing switch case `PHY_BEACON_CHANNEL_FREQ` for *AU915* region
- Fixed default data rates for Class B beacon and ping-slots for *AU915* region
- Fixed join request limitation due to duty cycle restrictions
- Fixed `SRV_MAC_DEVICE_TIME_ANS`, `SRV_MAC_PING_SLOT_INFO_ANS` and `SRV_MAC_BEACON_TIMING_ANS` processing to be executed only if corresponding MLME request is queued
- Fixed issue where the stack could get stuck in MCPS busy state after MLME Device Time Request
- Fixed duty-cycle enforcement by disabling it for *IN865* region
- Fixed potential issue where the `FCntUp` counter could sometimes be incremented by 2 instead of 1
- Fixed wrong beacon time-on-air calculation

### Security

- Security breach found by Tencent Blade Team please refer to [security advisory - CVE-2020-11068](https://github.com/Lora-net/LoRaMac-node/security/advisories/GHSA-559p-6xgm-fpv9)

## [4.4.3] - 2019-12-17

### General

- Release based on "LoRaWAN specification 1.0.3" and "LoRaWAN Regional Parameters v1.0.3revA"
- GitHub reported issues corrections. Please refer to [Release Version 4.4.3](https://github.com/Lora-net/LoRaMac-node/milestone/4)

## [4.4.2] - 2019-07-19

### General

- Release based on "LoRaWAN specification 1.0.3" and "LoRaWAN Regional Parameters v1.0.3revA"
- GitHub reported issues corrections. Please refer to [Release Version 4.4.2](https://github.com/Lora-net/LoRaMac-node/milestone/2)

### Added

- Added new refactored application examples
- Added LoRa-Alliance defined application layer protocols support. Only FUOTA test scenario 01 required features are currently implemented  
  - "Clock Synchronization" package
  - "Fragmented data block transport" package
  - "Remote multicast setup" package
- Added a NVM context management module. (Disabled by default)
- Added secure-element support
- Added B-L072Z-LRWAN1 platform support
- Added NucleoL476 platform support
- Added NucleoL476 platform support
- Added IMST new platforms
- Added *RU864* region support
- Added ClassB support
- Added a callback to notify the upper layer to call `LoRaMacProcess` function
- Added support for RxC windows (ClassC) required by the application layer protocols

### Changed

- Examples application refactoring plus the addition of the application status display on the serial port. (921600-8-N-1)
- Refactored `timer.c/h`, `rtc-driver.c/h` and added a `systime.c/h` module
- Functions in ISR context have been moved to main context
- Changed `BoardDisableIrq` and `BoardEnableIrq` functions by `CRITICAL_SECTION_BEGIN` and `CRITICAL_SECTION_END`
  respectively
- Heavily refactored the `LoRaMac.c` and `LoRaMac.h` implementation
- Changed multicast channels handling according to the application layer protocols

### Removed

- Removed SensorNode platform support
- Removed MoteII platform support
- Removed LoRaMote platform support
- Removed *US915-Hybrid* region support

## Fixed

- Applied SX1272 and SX1276 radios errata note 3.1 to the radio drivers implementation
- Fixed `printf` and `scanf` functions when GCC is used as compiler

## [4.4.1] - 2018-03-07

### General

- Release based on "LoRaWAN specification 1.0.2" and "LoRaWAN Regional Parameters v1.0.2rB"
- GitHub reported issues corrections. Please refer to [Release Version 4.4.1](https://github.com/Lora-net/LoRaMac-node/milestone/1)

### Added

- Added SX126x radio support
- Added NucleoL073 and NucleoL152 board platforms support
- Added Microchip/Atmel SAML21 Xplained Pro hardware platform support
- Added CMAKE build system support

### Removed

- Removed CoIDE projects support
- Removed Keil projects support

## [4.4.0] - 2017-09-08

### General

- Release based on "LoRaWAN specification 1.0.2" and "LoRaWAN Regional Parameters v1.0.2rB"
- GitHub reported issues corrections

### Added

- Added SX126x radio support
- Added NucleoL073 and NucleoL152 board platforms support
- Added Microchip/Atmel SAML21 Xplained Pro hardware platform support
- Added CMAKE build system support
- Added the support for all "LoRaWAN Regional Parameters v1.0.2rB" document defined regions

### Changed

- Changed radio driver to perform the LBT carrier sense continuously for a given period of time
- Changed implementation to support 1.0.2 specification additions

## [4.3.2] - 2017-04-19

### General

- Release based on "LoRaWAN specification 1.0.2"
- GitHub reported issues corrections

### Added

- Added an algorithm to automatically compute the Rx windows parameters. (Window `symbolTimeout` and `Offset` from
 downlink expected time)
- Added a workaround to reset the radio in case a `TxTimeout` occurs
- Added newly defined `TxCw`(Tx Continuous Wave) certification protocol command

### Changed

- Changed radio driver to perform the LBT carrier sense continuously for a given period of time
- Changed implementation to support 1.0.2 specification additions
- Changed FSK modem handling to use the provided `symbolTimeout` (1 symbol equals 1 byte) when in `RxSingle` mode
- Changed `GpioMcuInit` function to first configure the output pin state before activating the pin
- Changed the `AdrAckCounter` handling as expected by the test houses
- Relocate parameter settings from `ResetMacParameters` to the initialization
- Changed MAC layer indications handling

### Removed

- Removed useless `LoRaMacPayload` buffer

### Fixed

- Fixed an overflow issue that could happen with `NmeaStringSize` variable
- Fixed an issue where the node stopped transmitting


## [4.3.1] - 2017-02-27

### General

- Release based on "LoRaWAN specification 1.0.1"
- GitHub reported issues corrections

### Added

- Added MoteII platform based on the IMST module iM881A (STM32L051C8)
- Added NAMote72 platform
- Added TxCw (Tx continuous wave) LoRaWAN compliance protocol command
- Added TxContinuousWave support to the radio drivers
- Added region CN470 support

### Changed

- Updated the MAC layer in order to be LoRaWAN version 1.0.1 compliant (Mainly US915 bug fixes)
- Updated SensorNode projects according to the new MCU reference STM32L151CBU6. Bigger memories
- Updated ST HAL drivers
  - STM32L1xx_HAL-Driver : V1.2.0
  - STM32L0xx_HAL_Driver : V1.7.0

### Removed

- Removed api-v3 support from the project

### Fixed

- Fixed compliance test protocol command 0x06 behavior
- Fixed US band in order to pass the LoRaWAN certification

## [4.3.0] - 2016-06-22

### General

- Release based on "LoRaWAN specification 1.0.1"
- GitHub reported issues corrections

### Added

- Added radio `RX_TIMEOUT` irq clear into the irq handler
- Added retransmission back-off
- Added debug pin support to LoRaMote platform
- Added a function to verify the RX frequency of window 2 for US band

### Changed

- Applied to all application files the certification protocol change for LoRaWAN 1.0.1 compliance tests  
  **REMARK**: api-v3 application files aren't updated
- Update of the STM32L0 HAL to version 1.6.0
- Consolidated the line endings across all project files
  Windows line endings has been choose for almost every file
- Updated maximum payload size for US band
- Update data rate offset table for US band
- Make MAC commands sticky
- Updated and improved MPL3115 device driver
- RTC driver major update

### Removed

- Removed the end less loop from `HAL_UART_ErrorCallback`
- Remove the `TxPower` limitation for US band on `LoRaMacMibSetRequestConfirm` function. The power will be limited
  anyway when the `SendFrameOnChannel` functions is called

### Fixed

- Issue(#81): Bug fix in function `LoRaMacMlmeRequest` case `MLME_JOIN`. Function will return `LORAMAC_STATUS_BUSY` in
  case the MAC is in status `MAC_TX_DELAYED`
- Issue(#83): Bug fix in parameter validation
- Issue(#84): Fix issue of `CalibrateTimer` function
- Applied pull request #87
- Issue(#88): Bug fix in function `PrepareFrame` where repeated MAC commands were not handled correctly
- Fixed `OnRadioRxDone` Node now drops frames on port 0 with fOpts > 0
- Fixed `OnRadioRxDone` Node now receives frames with fOpts > 0 when no payload is present

## [4.2.0] - 2016-05-13

### General

- Release based on "LoRaWAN specification 1.0.0"
- GitHub reported issues corrections

### Added

- Added a definition for the LoRaWAN device address. Add an IEEE_OUI for the LoRaWAN device EUI
- Added a definition for the default data rate
- Introduce individual MIN and MAX datarates for RX and TX
- Added the possibility to set and get the `ChannelsDefaultDatarate`
- Introduce a new status `MAC_RX_ABORT`. Reset `MAC_TX_RUNNING` only in `OnMacStateCheckTimerEvent`

### Changed

- Update STM32L1xx_HAL_Driver version to 1.5. Update related drivers and implementations accordingly  
  **REMARK**: This change implies that the time base had to be changed from microseconds to milliseconds
- Optimize radio drivers regarding FSK PER
- Increase RTC tick frequency for higher resolution
- Update the radio wake up time
- Update channel mask handling for US915 hybrid mode to support any block in the channel mask
- Optimization of the RX symbol timeout
- Replace definition `LORAMAC_DEFAULT_DATARATE` by `ChannelsDefaultDatarate` in `LoRaMacChannelAdd`
- Accept MAC information of duplicated, confirmed downlinks

### Fixed

- Fixed the frequency check condition for // ERRATA 2.1 - Sensitivity Optimization with a 500 kHz Bandwidth
- Fixed an issue when calling `SX127xInit` function more than once
- Issue(#66) correction of functions `SX1276SetOpMode` and `SX1272SetOpMode`
- Issue(#68): Fix for low level RF switch control
- Issue(#56) correction
- Issue(#63) correct the maximum payload length in RX mode
- Fixed Tx power setting loss for repeated join requests on US band
- Issue(#59): Add the possibility to set the uplink and downlink counter
- Issue(#72): Fix of possible array overrun in `LoRaMacChannelRemove`
- Issue(#74): Drop frames with a downlink counter difference greater or equal to `MAX_FCNT_GAP`

## [4.1.0] - 2016-03-10

### General

- Release based on "LoRaWAN specification 1.0.0"
- GitHub reported issues corrections
- This version has passed all mandatory LoRa-Alliance compliance tests  
  *One of the optional tests is unsuccessful (FSK downlinks PER on Rx1 and Rx2 windows) and is currently under investigation*

### Added

- Add missing documentation about `MIB_REPEATER_SUPPORT`. (Issue #42)
- Add a new `LoRaMacState` to allow adding channels during TX procedure. (Issue #43)
- Add a new function `PrepareRxDoneAbort` to prepare a break-out of `OnRadioRxDone` in case of an error

### Changed

- Application state machine. Relocate setting sleep state and update the duty cycle in compliance test mode
- Changed `TimerHwDelayMs` function to be re-entrant
- Rename attribute `nbRetries` to `NbTrials` in structure `McpsReqConfirmed_t`. (Issue #37)
- Updated implementation of `SetNextChannel`. Added enabling default channels in case of join request. (Issue #39)
- Relocate the activation of `LoRaMacFlags.Bits.McpsInd` in `OnRadioRxDone`
- Reset status of `NodeAckRequested` if we received an ACK or in case of timeout
- Improved and corrected `AdrNextDr` function

### Removed

- Removed support for Raisonance Ride7 IDE (Reduces the amount of work to be done at each new release)
- Removed the Bleeper-72 and Bleeper-76 platforms support as these are now deprecated
- Removed additional EU868 channels from the LoRaWAN implementation files. GitHub (Issue #49)  
  The creation of these additional channels has been moved to the application example

### Fixed

- Fixed `TimerIrqHandler`. Now, it is possible to insert timers in callback
- Fixed FSK modem packets bigger than 64 bytes handling (Issue #36)
- Fixed default channels activation in case all others are disabled. (Issue #39)
- Fixed default channel setting in case none is enabled
- Fixed `SRV_MAC_NEW_CHANNEL_REQ` MAC command by adding a fix to the `macIndex` variable on US915 band
- Start the MacStateCheckTimer in OnRxDone and related error cases with a short interval to handle events promptly. (Issue #44)

## [4.0.0] - 2015-12-18

### General

- Release based on "LoRaWAN specification 1.0.0"
- GitHub reported issues corrections

### Added

- LoRaWAN certification protocol implementation

### Changed

- STACKFORCE new API integration
- Reverse the EUIs arrays in the MAC layer

## [3.4.1] - 2015-11-06

### General

- Release based on "LoRaWAN specification 1.0.0"
- GitHub reported issues corrections

### Fixed

- Fixed downlink counter roll over management when several downlinks were missed
- Fixed the Radio maximum payload length management. Radio was filtering received frames with a length bigger than the transmitted one
- Applied Pull request #22 solution proposition

## [3.4.0] - 2015-10-30

### General

- Release based on "LoRaWAN specification 1.0.0"
- GitHub reported issues corrections

### Added

- Added TimerStop function calls to each timer event callback
- Added some missing variables casts. Helps on code portability
- Added const variable attribute when necessary to functions prototypes
- Added `LORAMAC_MIN_RX1_DR_OFFSET` and `LORAMAC_MAX_RX1_DR_OFFSET` definitions to `LoRaMac-board.h`. Can be different
 upon used PHY layer
- Added the limitation of output power according to the number of enabled channels for US915 band
- Added the limitation of the applicative payload length according to the data rate. Does not yet take in account the
 MAC commands buffer. (Issue #15)

### Changed

- Changed all applications in order to have preprocessing definitions on top of the files and added relevant comments
- Applications LED control is no more done into the timer callback functions but instead on the main while loop
- Changed types names for `stdint.h` names. Helps on code portability
- Renamed `rand` and `srand` to `rand1` and `srand1`. Helps on code portability
- Moved `ID1`, `ID2` and `ID3` definition from `board.h` to `board.c`, `usb-cdc-board.c` and `usb-dfu-board.c`
- Renamed `BoardMeasureBatterieLevel` to `BoardGetBatteryLevel`
- Added `SetMaxPayloadLength` API function to SX1272 and SX1276 radio drivers
- Changed the name of Radio API Status function to `GetStatus`
- Changed AES/CMAC types names for `stdint.h` names. Helps on code portability (Issue #20)
- Moved `__ffs` function from `utilities.h` to `spi-board.c`. This function is only used there
- Added support for the US915 band (Normal mode and hybrid mode. Hybrid mode is a temporary configuration up until servers support it automatically) (Issue #16)
- Replaced the usage of `__IO` attribute by `volatile`
- Renamed `LoRaMacEvent_t` into `LoRaMacCallbacks_t` and added a function pointer for getting battery level status
- Renamed `LoRaMacSetDutyCycleOn` into `LoRaMacSetTestDutyCycleOn`
- Renamed `LoRaMacSetMicTest` into `LoRaMacTestSetMic`
- Increased the PHY buffer size to 250
- `LoRaMacEventInfo.TxDatarate` now returns LoRaWAN data rate (DR0 -> DR7) instead of (SF12 -> DF7)
- `LoRaMac-board.h` now implements the settings for the PHY layers specified by LoRaWAN 1.0 specification. (EU433, CN780, EU868, US915) (Issue #19)

### Removed

- Removed `NULL` definition from `board.h`
- Removed the definition of `RAND_SEED`. It has been replaced by a function named `BoardGetRandomSeed`
- Removed `fputc` function redefinition from `Utilities.c`
- Removed the usage of `PACKED` attribute for data structures
- Removed `IsChannelFree` check on `LoRaMacSetNextChannel` function. LoRaWAN is an ALHOA protocol. (Pull request #8)

### Fixed

- Fixed timings comments. Timing values are most of the time us based
- Fixed and simplified the downlink sequence counter management
- Fixed channel mask management for EU868 band
- Fixed `LoRaMacPrepareFrame` function behavior when no applicative payload is present
- Fixed `MacCommandBufferIndex` management. (Issue #18)

## [3.3.0] - 2015-08-07

### General

- Release based on "LoRaWAN specification 1.0.0"
- GitHub reported issues corrections

### Added

- Added the support for LoRaWAN Class C devices
- Added the possibility to change the channel mask and number of repetitions trough SRV_MAC_LINK_ADR_REQ command when ADR is disabled

### Changed

- Increased FSK SyncWord timeout value in order to listen for longer time if a down link is available or not. Makes FSK downlink more reliable
- Increased the UART USB FIFO buffer size in order to handle bigger chunks of data
- Renamed data rates as per LoRaWAN specification
- Changed confirmed messages function to use default datarate when ADR control is off
- After a Join accept the node falls back to the default datarate. Enables the user to Join a network using a different datarate from its own default one
- Moved the MAC commands processing to the right places. FOpts field before the Payload and Port 0 just after the decryption. (Pull request #9)

### Fixed

- Implemented the radios errata note workarounds. SX1276 errata 2.3 "Receiver Spurious Reception of a LoRa Signal" is not yet implemented
- Fixed handling of the MAC commands which was done incorrectly the condition to verify the length of the buffer has changed from `<` to `<=`
- Fixed `Rx1DrOffset` management. In previous version DR1 was missing for all offsets
- Fixed default FSK channel frequency
- Fixed a firmware freeze when one of the following situations arrived in `OnRxDone` callback: bad address, bad MIC, bad frame. (Pull request #10)
- Fixed weird conditions to check data rate on MAC command `SRV_MAC_NEW_CHANNEL_REQ` (Pull request #7)
- Fixed join accept message handling to be ignored if already joined (Pull request #6)
- Fixed channel index verification should use OR on `SRV_MAC_NEW_CHANNEL_REQ` command (Pull request #5)
- Fixed the CFList management on JoinAccept. The `for` loop indexes were wrong. (Pull request #4)
- Fixed AES key size (Pull request #3)

## [3.2.0] - 2015-04-30

### General

- Release based on "LoRaWAN specification 1.0.0"
- GitHub reported issues corrections

### Added

- Added the support of packed structures when using IAR tool chain
- Added a function to get the time in us
- Added a typedef for time variables (TimerTime_t)
- Added a function that returns if the GPS has a fix or not
- Added missing MAC commands and updated others when necessary
  - Corrected the Port 0 MAC commands decryption
  - Changed the way the upper layer is notified. Now it is only  notified
    when all the operations are finished

      When a ClassA Tx cycle starts a timer is launched to check every second if everything is finished

  - Added a new parameter to `LoRaMacEventFlags` structure that indicates on which Rx window the data has been received
  - Added a new parameter to `LoRaMacEventFlags` structure that indicates if there is applicative data on the received payload
  - Corrected ADR MAC command behavior
  - DutyCycle enforcement implementation (EU868 PHY only)

    **REMARK 1** *The regulatory duty cycle enforcement is enabled by default which means that for lower data rates the
     node may not transmit a new frame as quickly as requested  
    The formula used to compute the node idle time is*

        Toff = TimeOnAir / DutyCycle - TxTimeOnAir

    *Example:*  
    *A device just transmitted a 0.5 s long frame on one default channel
    This channel is in a sub-band allowing 1% duty-cycle. Therefore this whole sub-band (868 MHz - 868.6 MHz) will be
     unavailable for 49.5 s.*

    **REMARK 2** *The duty cycle enforcement can be disabled for test purposes by calling the `LoRaMacSetDutyCycleOn`
     function with false parameter.*
  - Implemented aggregated duty cycle management
  - Added a function to create new channels
  - Implemented the missing features on the JoinAccept MAC command
  - Updated LoRaMacJoinDecrypt function to handle the CFList field
- Added the possibility to chose to use either public or private networks

### Changed

- Cosmetic updates
- Changed the TimeOnAir radio function to return a uint32_t value instead of a double. The value is in us
- Changed the GetPosition functions to return a latitude and longitude of 0 and altitude of 65535 when no GPS fix
- Due to duty cycle management the applicative API has changed  
  All applications must be updated accordingly

### Removed

- Removed support for previous LoRaMac/LoRaWAN specifications

### Fixed

- Fixed the 250 kHz bandwidth choice for the FSK modem

## [3.1.0] - 2015-01-30

### General

- Release based on "LoRaMac specification R3.0.0"
- GitHub reported issues corrections

### Added

- Started to add support for CooCox CoIDE Integrated Development Environment  
  Currently only LoRaMote and SensorNode platform projects are available
- Added the support of different tool chains for the `HardFault_Handler` function
- Added an invalid bandwidth to the Bandwidths table in order to avoid an error
 when selecting 250 kHz bandwidth when using FSK modem
- Added another timer in order increment the tick counter without blocking the normal timer count
- Added the possibility to switch between low power timers and normal timers on the fly
- Added an I2C EEPROM driver
- Added the possibility to analyze an hard fault interrupt
- Added the possibility to configure almost all the MAC parameters
- Added the functions to read the Up and Down Link sequence counters

### Changed

- Updated GCC compiler linker scripts
- Changed the RSSI values type from int8_t to int16_t. We can have RSSI values below -128 dBm
- Updated radio API to support FHSS and CAD handling
- Changed all structures declarations to be packed
- Automatically activate the channel once it is created

### Fixed

- Fixed Radio drivers I&Q signals inversion to be possible in Rx and in Tx  
  Added some missing radio state machine initialization
- Fixed SNR computation on RxDone interrupt
- Fixed in `SetRxConfig` function the FSK modem preamble register name
- Fixed RTC alarm setup which could be set to an invalid date
- Fixed I2C driver by correcting the 2 bytes internal address management  
  Corrected buffer read function when more that 1 byte was to be read
  Added a function to wait for the I2C bus to become IDLE
- Fixed and improved USB Virtual COM Port management files  
  Corrected the USB CDC and USB UART drivers
- Fixed RxWindow2 data rate management
- Fixed `SrvAckRequested` variable was never reset
- Fixed tstIndoor applications for LoRaMac R3.0 support
- Fixed the `LoRaMacSetNextChannel` function
- Fixed the port 0 MAC command decoding
- Fixed the Acknowledgment retries management when only 1 trial is needed  
  Before the device was issuing at least 2 trials
- Fixed server mac new channel req answer
- Fixed `SRV_MAC_RX2_SETUP_REQ` frequency handling
  Added a x100 multiplication
- Fixed `SRV_MAC_NEW_CHANNEL_REQ`  
  Removed the DutyCycle parameter decoding
- Fixed `NbRepTimeoutTimer` initial value. `RxWindow2Delay` already contains `RxWindow1Delay` in it

## [3.0.0] - 2014-07-18

### General

- Release based on "LoRaMac specification R3.0.0"
- GitHub reported issues corrections

### Added

- Added to Radio API the possibility to select the modem

### Changed

- Changed radio callbacks events to timeout when it is a timeout event and error when it is a CRC error
- Radio API updated
- Updated ping-pong applications
- Updated tx-cw applications
- Updated LoRaMac applications in order to handle LoRaMac returned functions calls status
- Updated LoRaMac applications to toggle LED2 each time there is an application payload down link
- Updated tstIndoor application to handle correctly more than 6 channels
- Changed the MPL3115 altitude variable from unsigned to signed value
- Changed the usage of pow(2, n) by defining POW2 functions Saves ~2 KBytes of code
- MAC commands implemented
  - LinkCheckReq                        **YES**
  - LinkCheckAns                        **YES**
  - LinkADRReq                          **YES**
  - LinkADRAns                          **YES**
  - DutyCycleReq                        **YES**
  - DutyCycleAns                        **YES**
  - Rx2SetupReq                         **YES**
  - Rx2SetupAns                         **YES**
  - DevStatusReq                        **YES**
  - DevStatusAns                        **YES**
  - JoinReq                             **YES**
  - JoinAccept                          **YES**
  - NewChannelReq                       **YES**
  - NewChannelAns                       **YES**
- Features implemented
  - Possibility to shut-down the device **YES** (Possible by issuing DutyCycleReq MAC command)
  - Duty cycle management enforcement   **NO**
  - Acknowledgments retries             **YES**
  - Unconfirmed messages retries        **YES**

### Fixed

- Fixed RSSI reading formulas as well as changed the RSSI and SNR values from double to int8_t type
- Fixed an issue potentially arriving when LOW_POWER_MODE_ENABLE wasn't defined  
  A timer interrupt could be generated while the TimerList could already be emptied

## [2.3.0-RC2] - 2014-07-10

### General

- Release based on "LoRaMac specification R2.2.1"
- GitHub reported issues corrections

### Fixed

- Fixed all radios antenna switch low power mode handling
- Fixed SX1276 antenna switch control

## [2.3.0-RC1] - 2014-06-06

### General

- GitHub reported issues corrections

### Added

- Added the support for SX1276 radio
- Added Bleeper-76 and SensorNode platforms support
- Added to the radio drivers a function that generates a random value from RSSI readings
- Added a project to transmit a continuous wave and a project to measure the the radio sensitivity
- Added a bootloader project for the LoRaMote and SensorNode platforms
- Added a function to the timer driver that checks if a timer is already in the list or not
- Added the UART Overrun bit exception handling to the UART driver

### Changed

- Radio driver RxDone callback function API has changed (size parameter is no more a pointer)
  - Previous function prototype:  
    `void    ( *RxDone )( uint8_t *payload, uint16_t *size, double rssi, double snr, uint8_t rawSnr );`
  - New function prototype:  
    `void    ( *RxDone )( uint8_t *payload, uint16_t size, double rssi, double snr, uint8_t rawSnr );`
- The LoRaMac application for Bleeper platforms now sends the Selector and LED status plus the sensors values
  - The application payload for the Bleeper platforms is as follows:  
    LoRaMac port 1:

        { 0xX0/0xX1, 0x00, 0x00, 0x00, 0x00, 0x00, 0x00, 0x00 }
          ----------  ----------  ----------  ----------  ----
              |           |           |           |        |
        SELECTOR/LED  PRESSURE   TEMPERATURE  ALTITUDE  BATTERY
        MSB nibble = SELECTOR               (barometric)
        LSB bit    = LED
- Redefined `rand()` and `srand()` standard C functions. These functions are redefined in order to get the same behavior across different compiler tool chains implementations
- GPS driver improvements. Made independent of the board platform
- Simplified the RTC management
- MAC commands implemented
  - LinkCheckReq                        **YES**
  - LinkCheckAns                        **YES**
  - LinkADRReq                          **YES**
  - LinkADRAns                          **YES**
  - DutyCycleReq                        **YES** (LoRaMac specification R2.2.1)
  - DutyCycleAns                        **YES** (LoRaMac specification R2.2.1)
  - Rx2SetupReq                         **YES** (LoRaMac specification R2.2.1)
  - Rx2SetupAns                         **YES** (LoRaMac specification R2.2.1)
  - DevStatusReq                        **YES**
  - DevStatusAns                        **YES**
  - JoinReq                             **YES**
  - JoinAccept                          **YES** (LoRaMac specification R2.2.1)
  - NewChannelReq                       **YES** (LoRaMac specification R2.2.1)
  - NewChannelAns                       **YES** (LoRaMac specification R2.2.1)
- Features implemented
  - Possibility to shut-down the device **YES** (Possible by issuing DutyCycleReq MAC command)
  - Duty cycle management enforcement   **NO**
  - Acknowledgments retries             **WORK IN PROGRESS** (Not fully debugged. Disabled by default)
  - Unconfirmed messages retries        **WORK IN PROGRESS** (LoRaMac specification R2.2.1)
- Due to new specification the `LoRaMacInitNwkIds` LoRaMac API function had to be modified
  - Previous function prototype:  
      `void LoRaMacInitNwkIds( uint32_t devAddr, uint8_t *nwkSKey, uint8_t *appSKey );`
  - New function prototype:  
      `void LoRaMacInitNwkIds( uint32_t netID, uint32_t devAddr, uint8_t *nwkSKey, uint8_t *appSKey );`
- Changed the LoRaMac channels management
- LoRaMac channels definition has been moved to `LoRaMac-board.h` file located in each specific board directory

### Removed

- Removed dependency of spi-board files to the `__builtin_ffs` function  
    This function is only available on GNU compiler tool suite  
    Removed --gnu compiler option from Keil projects  
    Added own `__ffs` function implementation to `utilities.h` file
- Removed obsolete class1 devices support

### Fixed

- Fixed Radio continuous reception mode

## [2.2.0] - 2014-04-07

### General

- GitHub reported issues corrections

### Added

- Added IMST SK-iM880A starter kit board support to the project
  - The application payload for the SK-iM880A platform is as follows:  
    LoRaMac port 3:

            { 0x00/0x01, 0x00, 0x00, 0x00 }
             ----------  ----- ----------
                  |        |       |
                 LED     POTI     VDD

### Changed

- Ping-Pong applications have been split per supported board
- Made fifo functions coding style coherent with the project
- UART driver is now independent of the used MCU

### Fixed

- Fixed the SX1272 output power management
  - Added a variable to store the current Radio channel
  - Added missing FSK bit definition

## [2.1.0] - 2014-03-28

### General

- GitHub reported issues corrections

### Added

- Added to the radio driver the possibility to choose the preamble length and rxSingle symbol timeout in reception
- Added Hex coder selector driver for the Bleeper board
- Added acknowledgments retries management
  - Split the `LoRaMacSendOnChannel` function in `LoRaMacPrepareFrame` and `LoRaMacSendFrameOnChannel`
     `LoRaMacSendOnChannel` now calls the 2 newly defined functions  
    **WARNING**: By default the acknowledgment retries specific code isn't enabled  
    The current http://iot.semtech.com server version doesn't support it
- Added `LORAMAC_EVENT_INFO_STATUS_MAC_ERROR` event info status

### Changed

- The timers and RTC management has been rewritten
- Improved the UART and UP501 GPS drivers
- Changed copyright Unicode character to (C) in all source files
- MAC commands implemented
  - LinkCheckReq                 **YES**
  - LinkCheckAns                 **YES**
  - LinkADRReq                   **YES**
  - LinkADRAns                   **YES**
  - DevStatusReq                 **YES**
  - DevStatusAns                 **YES**
  - JoinReq                      **YES**
  - JoinAccept                   **YES**

### Fixed

- Fixed GPIO pin names management
- Fixed the antenna switch management in the SX1272 driver
- Fixed issues on JoinRequest and JoinAccept MAC commands

## [2.0.0] - 2014-02-21

### General

- GitHub reported issues corrections

### Added

- Added new MAC layer application API implementation
- Added sensors drivers implementation

### Changed

- The LoRaMac applications now sends the LED status plus the sensors values
  For the LoRaMote platform the application also sends the GPS coordinates
  - The application payload for the Bleeper platform is as follows:  
    LoRaMac port 1:

          { 0x00/0x01, 0x00, 0x00, 0x00, 0x00, 0x00, 0x00, 0x00 }
           ----------  ----------  ----------  ----------  ----
               |           |           |           |        |
              LED      PRESSURE   TEMPERATURE  ALTITUDE  BATTERY
                                             (barometric)

  - The application payload for the LoRaMote platform is as follows:  
    LoRaMac port 2:

          { 0x00/0x01, 0x00, 0x00, 0x00, 0x00, 0x00, 0x00, 0x00, 0x00, 0x00, 0x00, 0x00, 0x00, 0x00, 0x00, 0x00 }
            ----------  ----------  ----------  ----------  ----  ----------------  ----------------  ----------
                |           |           |           |        |           |                 |              |
               LED      PRESSURE   TEMPERATURE  ALTITUDE  BATTERY    LATITUDE          LONGITUDE      ALTITUDE
                                              (barometric)                                              (gps)
- Changed applications examples according to the new MAC layer API
- MAC commands implemented
  - LinkCheckReq                 **YES**
  - LinkCheckAns                 **YES**
  - LinkADRReq                   **YES**
  - LinkADRAns                   **YES**
  - DevStatusReq                 **YES**
  - DevStatusAns                 **YES**
  - JoinReq                      **YES (Not tested)**
  - JoinAccept                   **YES (Not tested)**

### Known bugs

- Still some issues with RTC/Timer. Will be solved in a future version

## [1.1.0] - 2014-01-24

### General

- GitHub reported issues corrections

### Added

- Implemented an application LED control
  - If the server sends on port 1 an application payload of one byte with the following contents:

        0: LED off
        1: LED on
 - The node transmits periodically on port 1 the LED status on 1st byte and the message "Hello World!!!!"
   the array looks lik

        { 0, 'H', 'e', 'l', 'l', 'o', ' ', 'W', 'o', 'r', 'l', 'd', '!', '!', '!', '!' }

### Changed

- MAC commands implemented
  - LinkCheckReq                 **NO**
  - LinkCheckAns                 **NO**
  - LinkADRReq                   **YES**
  - LinkADRAns                   **YES**
  - DevStatusReq                 **YES**
  - DevStatusAns                 **YES**

### Known bugs

- There is an issue when launching an asynchronous Timer. Will be solved in a future version

## [1.1.0-RC1] - 2014-01-20

### Added

- Added Doc directory. The directory contains:
  - LoRa MAC specification
  - Bleeper board schematic

### Changed

- Changed LoRaMac according to Release1 of the specification. Main changes are:
  - MAC API changed
  - Frame format
  - ClassA first ADR implementation
  - MAC commands implemented
    - LinkCheckReq              **NO**
    - LinkCheckAns              **NO**
    - LinkADRReq                **YES**
    - LinkADRAns                **NO**
    - DevStatusReq              **NO**
    - DevStatusAns              **NO**
- Timers and RTC rewriting. Known bugs are:
  - The Radio wakeup time is taken in account for all timings
  - When opening the second reception window the microcontroller sometimes doesn't enter in low power mode

## [1.0.0] - 2013-11-28

### General

- Initial version of the LoRa MAC node firmware implementation<|MERGE_RESOLUTION|>--- conflicted
+++ resolved
@@ -11,22 +11,6 @@
 
 ## [Unreleased]
 
-<<<<<<< HEAD
-## Added
-
-- Added GitHUb repository and firmware examples version definitions
-- Added Version_t Revision field to DutVersionAns message.
-
-## Changed
-
-- Changed fuota-test-01 examples in order to handle the new certification protocol implementation
-
-## Fixed
-
-- Fixed compliance protocol implementation in order to get current versions from the MAC layer
-- Fixed `RxAppCnt` parameter endianess handling
-- Fixed AS923 max payload lengths by using N values instead of M values.
-=======
 ### Changed
 
 - Changed IMST boards default power source to USB_POWER
@@ -40,19 +24,13 @@
 
 - Removed NvmCtxCallback calls as they should only be done when a modification happens.
 - Removed ClassA, ClassB and ClassC examples.
->>>>>>> 2fbd3178
 
 ## [4.4.5] - 2020-10-14
 
 ### General
 
-- Release based on "LoRaWAN specification 1.0.4"/"LoRaWAN specification 1.1.1" and "LoRaWAN Regional Parameters 2-1.0.1"
-- GitHub reported issues corrections. Please refer to [Release Version 5.0.0](https://github.com/Lora-net/LoRaMac-node/milestone/3)
-
-### Removed
-
-- Removed ClassA, ClassB and ClassC examples.
-- Removed AS923 no more used `MaxPayloadOfDatarateDwell1DownAS923` table definition.
+- Release based on "LoRaWAN specification 1.0.3" and "LoRaWAN Regional Parameters v1.0.3revA"
+- GitHub reported issues corrections. Please refer to [Release Version 4.4.5](https://github.com/Lora-net/LoRaMac-node/milestone/7)
 
 ### Added
 
